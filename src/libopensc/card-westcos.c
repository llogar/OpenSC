--- conflicted
+++ resolved
@@ -82,14 +82,9 @@
 static int westcos_get_default_key(sc_card_t * card,
 				   struct sc_cardctl_default_key *data)
 {
-<<<<<<< HEAD
 	const char *default_key = NULL;
 	size_t i;
-	sc_log(card->ctx, 
-=======
-	const char *default_key;
 	sc_log(card->ctx,
->>>>>>> 09ba9cf3
 		 "westcos_get_default_key:data->method=%d, data->key_ref=%d\n",
 		 data->method, data->key_ref);
 	if (data->method != SC_AC_AUT || data->key_ref != 0)
