/*
 * card-openpgp.c: Support for OpenPGP card
 *
 * Copyright (C) 2003  Olaf Kirch <okir@suse.de>
 *
 * This library is free software; you can redistribute it and/or
 * modify it under the terms of the GNU Lesser General Public
 * License as published by the Free Software Foundation; either
 * version 2.1 of the License, or (at your option) any later version.
 *
 * This library is distributed in the hope that it will be useful,
 * but WITHOUT ANY WARRANTY; without even the implied warranty of
 * MERCHANTABILITY or FITNESS FOR A PARTICULAR PURPOSE.  See the GNU
 * Lesser General Public License for more details.
 *
 * You should have received a copy of the GNU Lesser General Public
 * License along with this library; if not, write to the Free Software
 * Foundation, Inc., 59 Temple Place, Suite 330, Boston, MA  02111-1307  USA
 */

/*
 * Specifications:
 * (all available from: https://gnupg.org/ftp/specs/)
 * https://gnupg.org/ftp/specs/openpgp-card-1.0.pdf (obsolete)
 * https://gnupg.org/ftp/specs/openpgp-card-1.1.pdf
 * https://gnupg.org/ftp/specs/OpenPGP-smart-card-application-2.0.pdf
 * https://gnupg.org/ftp/specs/OpenPGP-smart-card-application-2.1.pdf
 * https://gnupg.org/ftp/specs/OpenPGP-smart-card-application-2.2.pdf
 * https://gnupg.org/ftp/specs/OpenPGP-smart-card-application-3.0.pdf
 * https://gnupg.org/ftp/specs/OpenPGP-smart-card-application-3.1.pdf
 * https://gnupg.org/ftp/specs/OpenPGP-smart-card-application-3.2.pdf
 * https://gnupg.org/ftp/specs/OpenPGP-smart-card-application-3.3.pdf
 * https://gnupg.org/ftp/specs/OpenPGP-smart-card-application-3.3.0.pdf
 * https://gnupg.org/ftp/specs/OpenPGP-smart-card-application-3.3.1.pdf
 * https://gnupg.org/ftp/specs/OpenPGP-smart-card-application-3.4.pdf
 */

#if HAVE_CONFIG_H
#include "config.h"
#endif

#include <stdlib.h>
#include <string.h>
#include <ctype.h>
#include <time.h>

#include "internal.h"
#include "asn1.h"
#include "cardctl.h"
#include "errors.h"
#ifdef ENABLE_OPENSSL
#include <openssl/sha.h>
#endif /* ENABLE_OPENSSL */

#include "card-openpgp.h"


static const char default_cardname[]    = "OpenPGP card";
static const char default_cardname_v1[] = "OpenPGP card v1.x";
static const char default_cardname_v2[] = "OpenPGP card v2.x";
static const char default_cardname_v3[] = "OpenPGP card v3.x";


static const struct sc_atr_table pgp_atrs[] = {
	{ "3b:fa:13:00:ff:81:31:80:45:00:31:c1:73:c0:01:00:00:90:00:b1", NULL, default_cardname_v1, SC_CARD_TYPE_OPENPGP_V1, 0, NULL },
	{ "3b:da:18:ff:81:b1:fe:75:1f:03:00:31:c5:73:c0:01:40:00:90:00:0c", NULL, default_cardname_v2, SC_CARD_TYPE_OPENPGP_V2, 0, NULL },
	{
		"3b:da:11:ff:81:b1:fe:55:1f:03:00:31:84:73:80:01:80:00:90:00:e4",
		"ff:ff:ff:ff:ff:ff:ff:ff:ff:ff:ff:ff:ff:ff:ff:ff:ff:00:ff:ff:00",
		"Gnuk v1.x.x (OpenPGP v2.0)", SC_CARD_TYPE_OPENPGP_GNUK, 0, NULL
	},
	{ "3b:fc:13:00:00:81:31:fe:15:59:75:62:69:6b:65:79:4e:45:4f:72:33:e1", NULL, "Yubikey NEO (OpenPGP v2.0)", SC_CARD_TYPE_OPENPGP_V2, 0, NULL },
	{ "3b:f8:13:00:00:81:31:fe:15:59:75:62:69:6b:65:79:34:d4", NULL, "Yubikey 4 (OpenPGP v2.1)", SC_CARD_TYPE_OPENPGP_V2, 0, NULL },
	{ "3b:fd:13:00:00:81:31:fe:15:80:73:c0:21:c0:57:59:75:62:69:4b:65:79:40", NULL, "Yubikey 5 (OpenPGP v3.4)", SC_CARD_TYPE_OPENPGP_V3, 0, NULL },
	{ "3b:da:18:ff:81:b1:fe:75:1f:03:00:31:f5:73:c0:01:60:00:90:00:1c", NULL, default_cardname_v3, SC_CARD_TYPE_OPENPGP_V3, 0, NULL },
	{ NULL, NULL, NULL, 0, 0, NULL }
};


static struct sc_card_operations *iso_ops;
static struct sc_card_operations pgp_ops;
static struct sc_card_driver pgp_drv = {
	"OpenPGP card",
	"openpgp",
	&pgp_ops,
	NULL, 0, NULL
};


static pgp_ec_curves_t	ec_curves[] = {
	{{{1, 2, 840, 10045, 3, 1, 7, -1}}, 256,
		{{0x2a, 0x86, 0x48, 0xce, 0x3d, 0x03, 0x01, 0x07, -1}}}, /* ansiX9p256r1 */
	{{{1, 3, 132, 0, 34, -1}}, 384,
		{{0x2b, 0x81, 0x04, 0x00, 0x22, -1}}}, /* ansiX9p384r1 */
	{{{1, 3, 132, 0, 35, -1}}, 521,
		{{0x2b, 0x81, 0x04, 0x00, 0x23, -1}}}, /* ansiX9p521r1 */
	{{{1, 3, 36, 3, 3, 2, 8, 1, 1, 7, -1}}, 256,
		{{0x2b, 0x24, 0x03, 0x03, 0x02, 0x08, 0x01, 0x01, 0x07, -1}}}, /* brainpoolP256r1 */
	{{{1, 3, 36, 3, 3, 2, 8, 1, 1, 11, -1}}, 384,
		{{0x2b, 0x24, 0x03, 0x03, 0x02, 0x08, 0x01, 0x01, 0x0b, -1}}}, /* brainpoolP384r1 */
	{{{1, 3, 36, 3, 3, 2, 8, 1, 1, 13, -1}}, 512,
		{{0x2b, 0x24, 0x03, 0x03, 0x02, 0x08, 0x01, 0x01, 0x0d, -1}}}, /* brainpoolP512r1 */
	{{{-1}}, 0, {{0x0}}} /* This entry must not be touched. */
};

static pgp_ec_curves_t	ec_curves_gnuk[] = {
	{{{1, 2, 840, 10045, 3, 1, 7, -1}}, 256,
		{{0x2a, 0x86, 0x48, 0xce, 0x3d, 0x03, 0x01, 0x07, -1}}}, /* ansiX9p256r1 */
	{{{1, 3, 132, 0, 10, -1}}, 256,
		{{0x06, 0x05, 0x2B, 0x81, 0x04, 0x00, 0x0A, -1}}}, /* secp256k1 */
	/*{{{1, 3, 6, 1, 4, 1, 3029, 1, 5, 1, -1}}, 256,
		{{0x0A, 0x2B, 0x06, 0x01, 0x04, 0x01, 0x97, 0x55, 0x01, 0x05, 0x01, -1}}}, //cv25519
	{{{1, 3, 6, 1, 4, 1, 11591, 15, 1, -1}}, 256,
		{{0x09, 0x2B, 0x06, 0x01, 0x04, 0x01, 0xDA, 0x47, 0x0F, 0x01, -1}}}, // ed25519 */
	{{{-1}}, 0, {{0x0}}} /* This entry must not be touched. */
};


/*
 * The OpenPGP card doesn't have a file system, instead everything
 * is stored in data objects that are accessed through GET/PUT.
 *
 * However, much inside OpenSC's pkcs15 implementation is based on
 * the assumption that we have a file system. So we fake one here.
 *
 * Selecting the MF causes us to select the OpenPGP AID.
 *
 * Everything else is mapped to "file" IDs.
 */

static int		pgp_get_card_features(sc_card_t *card);
static int		pgp_finish(sc_card_t *card);
static void		pgp_iterate_blobs(pgp_blob_t *, int, void (*func)());

static int		pgp_get_blob(sc_card_t *card, pgp_blob_t *blob,
				 unsigned int id, pgp_blob_t **ret);
static pgp_blob_t	*pgp_new_blob(sc_card_t *, pgp_blob_t *, unsigned int, sc_file_t *);
static void		pgp_free_blob(pgp_blob_t *);
static int		pgp_get_pubkey(sc_card_t *, unsigned int, u8 *, size_t);
static int		pgp_get_pubkey_pem(sc_card_t *, unsigned int, u8 *, size_t);


static pgp_do_info_t	pgp1x_objects[] = {	/* OpenPGP card spec 1.1 */
	{ 0x004f, SIMPLE,      READ_ALWAYS | WRITE_NEVER, NULL,               NULL        },
	{ 0x005b, SIMPLE,      READ_ALWAYS | WRITE_PIN3,  NULL,               sc_put_data },
	{ 0x005e, SIMPLE,      READ_ALWAYS | WRITE_PIN3,  sc_get_data,        sc_put_data },
	{ 0x0065, CONSTRUCTED, READ_ALWAYS | WRITE_NEVER, sc_get_data,        NULL        },
	{ 0x006e, CONSTRUCTED, READ_ALWAYS | WRITE_NEVER, sc_get_data,        NULL        },
	{ 0x0073, CONSTRUCTED, READ_ALWAYS | WRITE_NEVER, NULL,               NULL        },
	{ 0x007a, CONSTRUCTED, READ_ALWAYS | WRITE_NEVER, sc_get_data,        NULL        },
	{ 0x0081, SIMPLE,      READ_ALWAYS | WRITE_NEVER, NULL,               NULL        },
	{ 0x0082, SIMPLE,      READ_ALWAYS | WRITE_NEVER, NULL,               NULL        },
	{ 0x0093, SIMPLE,      READ_ALWAYS | WRITE_NEVER, NULL,               NULL        },
	{ 0x00c0, SIMPLE,      READ_ALWAYS | WRITE_NEVER, NULL,               NULL        },
	{ 0x00c1, SIMPLE,      READ_ALWAYS | WRITE_NEVER, NULL,               NULL        },
	{ 0x00c2, SIMPLE,      READ_ALWAYS | WRITE_NEVER, NULL,               NULL        },
	{ 0x00c3, SIMPLE,      READ_ALWAYS | WRITE_NEVER, NULL,               NULL        },
	{ 0x00c4, SIMPLE,      READ_ALWAYS | WRITE_PIN3,  NULL,               sc_put_data },
	{ 0x00c5, SIMPLE,      READ_ALWAYS | WRITE_PIN3,  NULL,               sc_put_data },
	{ 0x00c6, SIMPLE,      READ_ALWAYS | WRITE_PIN3,  NULL,               sc_put_data },
	{ 0x00c7, SIMPLE,      READ_NEVER  | WRITE_PIN3,  NULL,               sc_put_data },
	{ 0x00c8, SIMPLE,      READ_NEVER  | WRITE_PIN3,  NULL,               sc_put_data },
	{ 0x00c9, SIMPLE,      READ_NEVER  | WRITE_PIN3,  NULL,               sc_put_data },
	{ 0x00ca, SIMPLE,      READ_NEVER  | WRITE_PIN3,  NULL,               sc_put_data },
	{ 0x00cb, SIMPLE,      READ_NEVER  | WRITE_PIN3,  NULL,               sc_put_data },
	{ 0x00cc, SIMPLE,      READ_NEVER  | WRITE_PIN3,  NULL,               sc_put_data },
	{ 0x00cd, SIMPLE,      READ_ALWAYS | WRITE_PIN3,  NULL,               sc_put_data },
	{ 0x00ce, SIMPLE,      READ_NEVER  | WRITE_PIN3,  NULL,               sc_put_data },
	{ 0x00cf, SIMPLE,      READ_NEVER  | WRITE_PIN3,  NULL,               sc_put_data },
	{ 0x00d0, SIMPLE,      READ_NEVER  | WRITE_PIN3,  NULL,               sc_put_data },
	{ 0x00e0, CONSTRUCTED, READ_NEVER  | WRITE_PIN3,  NULL,               sc_put_data },
	{ 0x00e1, CONSTRUCTED, READ_NEVER  | WRITE_PIN3,  NULL,               sc_put_data },
	{ 0x00e2, CONSTRUCTED, READ_NEVER  | WRITE_PIN3,  NULL,               sc_put_data },
	{ 0x0101, SIMPLE,      READ_ALWAYS | WRITE_PIN2,  sc_get_data,        sc_put_data },
	{ 0x0102, SIMPLE,      READ_ALWAYS | WRITE_PIN3,  sc_get_data,        sc_put_data },
	{ 0x0103, SIMPLE,      READ_PIN2   | WRITE_PIN2,  sc_get_data,        sc_put_data },
	{ 0x0104, SIMPLE,      READ_PIN3   | WRITE_PIN3,  sc_get_data,        sc_put_data },
	{ 0x3f00, CONSTRUCTED, READ_ALWAYS | WRITE_NEVER, NULL,               NULL        },
	{ 0x5f2d, SIMPLE,      READ_ALWAYS | WRITE_PIN3,  NULL,               sc_put_data },
	{ 0x5f35, SIMPLE,      READ_ALWAYS | WRITE_PIN3,  NULL,               sc_put_data },
	{ 0x5f50, SIMPLE,      READ_ALWAYS | WRITE_PIN3,  sc_get_data,        sc_put_data },
	{ 0x7f49, CONSTRUCTED, READ_ALWAYS | WRITE_NEVER, NULL,               NULL        },
	{ DO_AUTH,     CONSTRUCTED, READ_ALWAYS | WRITE_NEVER, pgp_get_pubkey,     NULL   },
	{ DO_AUTH_SYM, SIMPLE,      READ_ALWAYS | WRITE_PIN3,  pgp_get_pubkey_pem, NULL   },
	{ DO_SIGN,     CONSTRUCTED, READ_ALWAYS | WRITE_NEVER, pgp_get_pubkey,     NULL   },
	{ DO_SIGN_SYM, SIMPLE,      READ_ALWAYS | WRITE_PIN3,  pgp_get_pubkey_pem, NULL   },
	{ DO_ENCR,     CONSTRUCTED, READ_ALWAYS | WRITE_NEVER, pgp_get_pubkey,     NULL   },
	{ DO_ENCR_SYM, SIMPLE,      READ_ALWAYS | WRITE_PIN3,  pgp_get_pubkey_pem, NULL   },
	{ 0, 0, 0, NULL, NULL },
};

static pgp_do_info_t	pgp34_objects[] = {	/**** OpenPGP card spec 3.4 ****/
	{ 0x00d9, SIMPLE,      READ_ALWAYS | WRITE_PIN3,  NULL,               sc_put_data },
	{ 0x00da, SIMPLE,      READ_ALWAYS | WRITE_PIN3,  NULL,               sc_put_data },
	{ 0x00db, SIMPLE,      READ_ALWAYS | WRITE_PIN3,  NULL,               sc_put_data },
	{ 0x00dc, SIMPLE,      READ_ALWAYS | WRITE_PIN3,  NULL,               sc_put_data },
	{ 0x00de, SIMPLE,      READ_ALWAYS | WRITE_PIN3,  NULL,               sc_put_data },
	{ 0x00de, SIMPLE,      READ_ALWAYS | WRITE_NEVER, NULL,               NULL        },
	/* DO FA is CONSTRUCTED in spec; we treat it as SIMPLE for the time being */
	{ 0x00fa, SIMPLE,      READ_ALWAYS | WRITE_NEVER, NULL,               NULL        },
	/* DO FB is CONSTRUCTED in spec; we treat it as SIMPLE for the time being */
	{ 0x00fb, SIMPLE,      READ_ALWAYS | WRITE_PIN3,  NULL,               sc_put_data },
	/* DO FC is CONSTRUCTED in spec; we treat it as SIMPLE for the time being */
	{ 0x00fc, SIMPLE,      READ_ALWAYS | WRITE_NEVER, NULL,               NULL        },
	/**** OpenPGP card spec 3.3 ****/
	{ 0x00f9, SIMPLE,      READ_ALWAYS | WRITE_PIN3,  NULL,               sc_put_data },
	/**** OpenPGP card spec 3.0 - 3.2 ****/
	{ 0x00d6, SIMPLE,      READ_ALWAYS | WRITE_PIN3,  NULL,               sc_put_data },
	{ 0x00d7, SIMPLE,      READ_ALWAYS | WRITE_PIN3,  NULL,               sc_put_data },
	{ 0x00d8, SIMPLE,      READ_ALWAYS | WRITE_PIN3,  NULL,               sc_put_data },
	/* DO 7F66 is CONSTRUCTED in spec; we treat it as SIMPLE: no need to parse TLV */
	{ 0x7f66, SIMPLE,      READ_ALWAYS | WRITE_NEVER, NULL,               sc_put_data },
	/* DO 7F74 is CONSTRUCTED in spec; we treat it as SIMPLE for the time being */
	{ 0x7f74, SIMPLE,      READ_ALWAYS | WRITE_NEVER, NULL,               sc_put_data },
	/**** OpenPGP card spec 2.1 & 2.2 ****/
	{ 0x00d5, SIMPLE,      READ_NEVER  | WRITE_PIN3,  NULL,               sc_put_data },
	/**** OpenPGP card spec 2.0 ****/
	{ 0x004d, CONSTRUCTED, READ_NEVER  | WRITE_PIN3,  NULL,               sc_put_data },
	{ 0x004f, SIMPLE,      READ_ALWAYS | WRITE_NEVER, sc_get_data,        NULL        },
	{ 0x005b, SIMPLE,      READ_ALWAYS | WRITE_PIN3,  NULL,               sc_put_data },
	{ 0x005e, SIMPLE,      READ_ALWAYS | WRITE_PIN3,  sc_get_data,        sc_put_data },
	{ 0x0065, CONSTRUCTED, READ_ALWAYS | WRITE_NEVER, sc_get_data,        NULL        },
	{ 0x006e, CONSTRUCTED, READ_ALWAYS | WRITE_NEVER, sc_get_data,        NULL        },
	{ 0x0073, CONSTRUCTED, READ_ALWAYS | WRITE_NEVER, NULL,               NULL        },
	{ 0x007a, CONSTRUCTED, READ_ALWAYS | WRITE_NEVER, sc_get_data,        NULL        },
	{ 0x0081, SIMPLE,      READ_ALWAYS | WRITE_NEVER, NULL,               NULL        },
	{ 0x0082, SIMPLE,      READ_ALWAYS | WRITE_NEVER, NULL,               NULL        },
	{ 0x0093, SIMPLE,      READ_ALWAYS | WRITE_NEVER, NULL,               NULL        },
	{ 0x00c0, SIMPLE,      READ_ALWAYS | WRITE_NEVER, NULL,               NULL        },
	{ 0x00c1, SIMPLE,      READ_ALWAYS | WRITE_PIN3,  NULL,               sc_put_data },
	{ 0x00c2, SIMPLE,      READ_ALWAYS | WRITE_PIN3,  NULL,               sc_put_data },
	{ 0x00c3, SIMPLE,      READ_ALWAYS | WRITE_PIN3,  NULL,               sc_put_data },
	{ 0x00c4, SIMPLE,      READ_ALWAYS | WRITE_PIN3,  sc_get_data,        sc_put_data },
	{ 0x00c5, SIMPLE,      READ_ALWAYS | WRITE_PIN3,  NULL,               sc_put_data },
	{ 0x00c6, SIMPLE,      READ_ALWAYS | WRITE_PIN3,  NULL,               sc_put_data },
	{ 0x00c7, SIMPLE,      READ_NEVER  | WRITE_PIN3,  NULL,               sc_put_data },
	{ 0x00c8, SIMPLE,      READ_NEVER  | WRITE_PIN3,  NULL,               sc_put_data },
	{ 0x00c9, SIMPLE,      READ_NEVER  | WRITE_PIN3,  NULL,               sc_put_data },
	{ 0x00ca, SIMPLE,      READ_NEVER  | WRITE_PIN3,  NULL,               sc_put_data },
	{ 0x00cb, SIMPLE,      READ_NEVER  | WRITE_PIN3,  NULL,               sc_put_data },
	{ 0x00cc, SIMPLE,      READ_NEVER  | WRITE_PIN3,  NULL,               sc_put_data },
	{ 0x00cd, SIMPLE,      READ_ALWAYS | WRITE_PIN3,  NULL,               sc_put_data },
	{ 0x00ce, SIMPLE,      READ_NEVER  | WRITE_PIN3,  NULL,               sc_put_data },
	{ 0x00cf, SIMPLE,      READ_NEVER  | WRITE_PIN3,  NULL,               sc_put_data },
	{ 0x00d0, SIMPLE,      READ_NEVER  | WRITE_PIN3,  NULL,               sc_put_data },
	{ 0x00d1, SIMPLE,      READ_NEVER  | WRITE_PIN3,  NULL,               sc_put_data },
	{ 0x00d2, SIMPLE,      READ_NEVER  | WRITE_PIN3,  NULL,               sc_put_data },
	{ 0x00d3, SIMPLE,      READ_NEVER  | WRITE_PIN3,  NULL,               sc_put_data },
	{ 0x00f4, CONSTRUCTED, READ_NEVER  | WRITE_PIN3,  NULL,               sc_put_data },
	{ 0x0101, SIMPLE,      READ_ALWAYS | WRITE_PIN2,  sc_get_data,        sc_put_data },
	{ 0x0102, SIMPLE,      READ_ALWAYS | WRITE_PIN3,  sc_get_data,        sc_put_data },
	{ 0x0103, SIMPLE,      READ_PIN2   | WRITE_PIN2,  sc_get_data,        sc_put_data },
	{ 0x0104, SIMPLE,      READ_PIN3   | WRITE_PIN3,  sc_get_data,        sc_put_data },
	{ 0x3f00, CONSTRUCTED, READ_ALWAYS | WRITE_NEVER, NULL,               NULL        },
	{ 0x5f2d, SIMPLE,      READ_ALWAYS | WRITE_PIN3,  NULL,               sc_put_data },
	{ 0x5f35, SIMPLE,      READ_ALWAYS | WRITE_PIN3,  NULL,               sc_put_data },
	{ 0x5f48, CONSTRUCTED, READ_NEVER  | WRITE_PIN3,  NULL,               sc_put_data },
	{ 0x5f50, SIMPLE,      READ_ALWAYS | WRITE_PIN3,  sc_get_data,        sc_put_data },
	{ 0x5f52, SIMPLE,      READ_ALWAYS | WRITE_NEVER, sc_get_data,        NULL        },
	/* DO 7F21 is CONSTRUCTED in spec; we treat it as SIMPLE: no need to parse TLV */
	{ DO_CERT, SIMPLE,      READ_ALWAYS | WRITE_PIN3,  sc_get_data,        sc_put_data },
	{ 0x7f48, CONSTRUCTED, READ_NEVER  | WRITE_NEVER, NULL,               NULL        },
	{ 0x7f49, CONSTRUCTED, READ_ALWAYS | WRITE_NEVER, NULL,               NULL        },
	{ DO_AUTH,     CONSTRUCTED, READ_ALWAYS | WRITE_NEVER, pgp_get_pubkey,     NULL   },
	/* The DOs 0xA401, 0xB601, 0xB801 are virtual DOs, they do not represent any real DO.
	 * However, their R/W access condition may block the process of importing key in pkcs15init.
	 * So we set their accesses condition as WRITE_PIN3 (writable). */
	{ DO_AUTH_SYM, SIMPLE,      READ_ALWAYS | WRITE_PIN3,  pgp_get_pubkey_pem, NULL   },
	{ DO_SIGN,     CONSTRUCTED, READ_ALWAYS | WRITE_NEVER, pgp_get_pubkey,     NULL   },
	{ DO_SIGN_SYM, SIMPLE,      READ_ALWAYS | WRITE_PIN3,  pgp_get_pubkey_pem, NULL   },
	{ DO_ENCR,     CONSTRUCTED, READ_ALWAYS | WRITE_NEVER, pgp_get_pubkey,     NULL   },
	{ DO_ENCR_SYM, SIMPLE,      READ_ALWAYS | WRITE_PIN3,  pgp_get_pubkey_pem, NULL   },
	{ 0, 0, 0, NULL, NULL },
};

static pgp_do_info_t	*pgp33_objects = pgp34_objects +  9;
static pgp_do_info_t 	*pgp30_objects = pgp34_objects + 10;
static pgp_do_info_t 	*pgp21_objects = pgp34_objects + 15;
static pgp_do_info_t 	*pgp20_objects = pgp34_objects + 16;


/**
 * Internal: get OpenPGP application identifier from AID DO 004F
 */
static int
get_full_pgp_aid(sc_card_t *card, sc_file_t *file)
{
	int r = SC_ERROR_INVALID_ARGUMENTS;

	if (file != NULL) {
		/* explicitly get the full aid */
		r = sc_get_data(card, 0x004F, file->name, sizeof file->name);
		file->namelen = MAX(r, 0);
	}

	return r;
}


/**
 * ABI: check if card's ATR matches one of driver's
 * or if the OpenPGP application is present on the card.
 */
static int
pgp_match_card(sc_card_t *card)
{
	int i;

	LOG_FUNC_CALLED(card->ctx);

	i = _sc_match_atr(card, pgp_atrs, &card->type);
	if (i >= 0) {
		card->name = pgp_atrs[i].name;
		LOG_FUNC_RETURN(card->ctx, 1);
	}
	else {
		sc_path_t	partial_aid;
		sc_file_t *file = NULL;

		/* select application "OpenPGP" */
		sc_format_path("D276:0001:2401", &partial_aid);
		partial_aid.type = SC_PATH_TYPE_DF_NAME;
		/* OpenPGP card only supports selection *with* requested FCI */
		i = iso_ops->select_file(card, &partial_aid, &file);
		if (SC_SUCCESS == i) {
			card->type = SC_CARD_TYPE_OPENPGP_BASE;
			card->name = default_cardname;

			if (file->namelen != 16)
				(void) get_full_pgp_aid(card, file);
			if (file->namelen == 16) {
				unsigned char major = BCD2UCHAR(file->name[6]);

				switch (major) {
					case 1:
						card->type = SC_CARD_TYPE_OPENPGP_V1;
						card->name = default_cardname_v1;
						break;
					case 2:
						card->type = SC_CARD_TYPE_OPENPGP_V2;
						card->name = default_cardname_v2;
						break;
					case 3:
						card->type = SC_CARD_TYPE_OPENPGP_V3;
						card->name = default_cardname_v3;
						break;
					default:
						break;
				}
			}
			sc_file_free(file);
			LOG_FUNC_RETURN(card->ctx, 1);
		}
	}
	LOG_FUNC_RETURN(card->ctx, 0);
}


/**
 * ABI: initialize driver & allocate private data.
 */
static int
pgp_init(sc_card_t *card)
{
	struct pgp_priv_data *priv;
	sc_path_t	path;
	sc_file_t	*file = NULL;
	pgp_do_info_t	*info;
	int		r, i;

	LOG_FUNC_CALLED(card->ctx);

	priv = calloc (1, sizeof *priv);
	if (!priv)
		LOG_FUNC_RETURN(card->ctx, SC_ERROR_OUT_OF_MEMORY);
	card->drv_data = priv;

	card->cla = 0x00;

	/* select application "OpenPGP" */
	sc_format_path("D276:0001:2401", &path);
	path.type = SC_PATH_TYPE_DF_NAME;
	if ((r = iso_ops->select_file(card, &path, &file)) < 0) {
		sc_file_free(file);
		pgp_finish(card);
		LOG_FUNC_RETURN(card->ctx, SC_ERROR_INVALID_CARD);
	}

	/* defensive programming check */
	if (!file)   {
		pgp_finish(card);
		LOG_FUNC_RETURN(card->ctx, SC_ERROR_INVALID_CARD);
	}

	if (file->namelen != 16) {
		/* explicitly get the full aid */
		r = get_full_pgp_aid(card, file);
		if (r < 0) {
			sc_file_free(file);
			pgp_finish(card);
			LOG_FUNC_RETURN(card->ctx, SC_ERROR_INVALID_CARD);
		}
	}

	/* read information from AID */
	if (file->namelen == 16) {
		static char card_name[SC_MAX_APDU_BUFFER_SIZE] = "OpenPGP card";

		/* OpenPGP card spec 1.1, 2.x & 3.x, section 4.2.1 & 4.1.2.1 */
		priv->bcd_version = bebytes2ushort(file->name + 6);
		card->version.fw_major = card->version.hw_major = BCD2UCHAR(file->name[6]);
		card->version.fw_minor = card->version.hw_minor = BCD2UCHAR(file->name[7]);

		/* for "standard" cards, include detailed card version & serial no. in card name */
		if (card->name == default_cardname_v1 ||
		    card->name == default_cardname_v2 ||
		    card->name == default_cardname_v3) {
			snprintf(card_name, sizeof(card_name),
				 "OpenPGP card v%u.%u (%04X %08lX)",
				 card->version.hw_major, card->version.hw_minor,
				 bebytes2ushort(file->name + 8),
				 bebytes2ulong(file->name + 10));
		}
		else if (card->name != NULL) {
			/* for other cards, append serial number to the card name */
			snprintf(card_name, sizeof(card_name),
				 "%s (%04X %08lX)",
				 card->name,
				 bebytes2ushort(file->name + 8),
				 bebytes2ulong(file->name + 10));
		}
		card->name = card_name;

		/* GPG compatibility: set card's serial number to manufacturer ID + serial number */
		memcpy(card->serialnr.value, file->name + 8, 6);
		card->serialnr.len = 6;
	} else {
		/* set detailed card version */
		switch (card->type) {
			case SC_CARD_TYPE_OPENPGP_V3:
				priv->bcd_version = OPENPGP_CARD_3_0;
				break;
			case SC_CARD_TYPE_OPENPGP_GNUK:
			case SC_CARD_TYPE_OPENPGP_V2:
				priv->bcd_version = OPENPGP_CARD_2_0;
				break;
			default:
				priv->bcd_version = OPENPGP_CARD_1_1;
				break;
		}
	}

	/* set pointer to correct list of card objects */
	priv->pgp_objects = (priv->bcd_version < OPENPGP_CARD_2_0) ? pgp1x_objects
			  : (priv->bcd_version < OPENPGP_CARD_2_1) ? pgp20_objects
			  : (priv->bcd_version < OPENPGP_CARD_3_0) ? pgp21_objects
			  : (priv->bcd_version < OPENPGP_CARD_3_3) ? pgp30_objects
			  : (priv->bcd_version < OPENPGP_CARD_3_4) ? pgp33_objects
			  :					     pgp34_objects;

	/* change file path to MF for re-use in MF */
	sc_format_path("3f00", &file->path);

	/* set up the root of our fake file tree */
	/* Transfers ownership of the file to the priv->mf structure */
	priv->mf = pgp_new_blob(card, NULL, 0x3f00, file);
	if (!priv->mf) {
		sc_file_free(file);
		pgp_finish(card);
		LOG_FUNC_RETURN(card->ctx, SC_ERROR_OUT_OF_MEMORY);
	}

	/* select MF */
	priv->current = priv->mf;

	/* populate MF - add matching blobs listed in the pgp_objects table */
	for (info = priv->pgp_objects; (info != NULL) && (info->id > 0); info++) {
		if (((info->access & READ_MASK) != READ_NEVER) && (info->get_fn != NULL)) {
			pgp_blob_t *child = NULL;

			child = pgp_new_blob(card, priv->mf, info->id, sc_file_new());

			/* catch out of memory condition */
			if (child == NULL) {
				pgp_finish(card);
				LOG_FUNC_RETURN(card->ctx, SC_ERROR_OUT_OF_MEMORY);
			}
		}
	}

	/* get card_features from ATR & DOs */
	pgp_get_card_features(card);

	/* if algorithm attributes can be changed,
	 * add supported algorithms based on specification for pkcs15-init */
	if ((priv->ext_caps & EXT_CAP_ALG_ATTR_CHANGEABLE) &&
	    (strcmp(card->ctx->app_name, "pkcs15-init") == 0)) {
		unsigned long flags_rsa, flags_ecc, ext_flags;

		/* OpenPGP card spec 1.1 & 2.x, section 7.2.9 & 7.2.10 / v3.x section 7.2.11 & 7.2.12 */
		flags_rsa = SC_ALGORITHM_RSA_PAD_PKCS1|
			    SC_ALGORITHM_RSA_HASH_NONE|
			    SC_ALGORITHM_ONBOARD_KEY_GEN;
		flags_ecc = SC_ALGORITHM_ECDSA_RAW|
			    SC_ALGORITHM_ECDH_CDH_RAW|
			    SC_ALGORITHM_ECDSA_HASH_NONE|
			    SC_ALGORITHM_ONBOARD_KEY_GEN;
		ext_flags = SC_ALGORITHM_EXT_EC_NAMEDCURVE;

		switch (card->type) {
			case SC_CARD_TYPE_OPENPGP_V3:
				/* RSA 1024 was removed for v3+ */
				_sc_card_add_rsa_alg(card, 2048, flags_rsa, 0);
				_sc_card_add_rsa_alg(card, 3072, flags_rsa, 0);
				_sc_card_add_rsa_alg(card, 4096, flags_rsa, 0);
				/* v3.0+ supports: [RFC 4880 & 6637] 0x12 = ECDH, 0x13 = ECDSA */
				for (i=0; ec_curves[i].oid.value[0] >= 0; i++)
				{
					_sc_card_add_ec_alg(card, ec_curves[i].size, flags_ecc, ext_flags, &ec_curves[i].oid);
				}
				break;
			case SC_CARD_TYPE_OPENPGP_GNUK:
				_sc_card_add_rsa_alg(card, 2048, flags_rsa, 0);
				/* Gnuk supports NIST, SECG and Curve25519 since version 1.2 */
				for (i=0; ec_curves_gnuk[i].oid.value[0] >= 0; i++)
				{
					_sc_card_add_ec_alg(card, ec_curves_gnuk[i].size,
						flags_ecc, ext_flags, &ec_curves_gnuk[i].oid);
				}
				break;
			case SC_CARD_TYPE_OPENPGP_V2:
			default:
				_sc_card_add_rsa_alg(card, 1024, flags_rsa, 0);
				_sc_card_add_rsa_alg(card, 2048, flags_rsa, 0);
				_sc_card_add_rsa_alg(card, 3072, flags_rsa, 0);
				_sc_card_add_rsa_alg(card, 4096, flags_rsa, 0);
				break;
		}
	}

	LOG_FUNC_RETURN(card->ctx, SC_SUCCESS);
}


/**
 * Internal: parse historic bytes to get card capabilities.
 */
static void
pgp_parse_hist_bytes(sc_card_t *card, u8 *ctlv, size_t ctlv_len)
{
	struct pgp_priv_data *priv = DRVDATA(card);
	const u8 *ptr;

	/* IS07816-4 hist bytes: 3rd function table */
	if ((ptr = sc_compacttlv_find_tag(ctlv, ctlv_len, 0x73, NULL)) != NULL) {
		/* bit 0x40 in byte 3 of TL 0x73 means "extended Le/Lc" */
		if (ptr[2] & 0x40) {
			card->caps |= SC_CARD_CAP_APDU_EXT;
			priv->ext_caps |= EXT_CAP_APDU_EXT;
		}
		/* bit 0x80 in byte 3 of TL 0x73 means "Command chaining" */
		if (ptr[2] & 0x80) {
			priv->ext_caps |= EXT_CAP_CHAINING;
		}
	}

	if ((priv->bcd_version >= OPENPGP_CARD_3_0) &&
	    ((ptr = sc_compacttlv_find_tag(ctlv, ctlv_len, 0x31, NULL)) != NULL)) {
		// ToDo ...
	}
}


/**
 * Internal: parse an algorithm attributes DO
 **/
static int
pgp_parse_algo_attr_blob(const pgp_blob_t *blob, sc_cardctl_openpgp_keygen_info_t *key_info)
{
	struct sc_object_id oid;
	unsigned int j;

	if (blob == NULL || blob->data == NULL || blob->len == 0 ||
	    blob->id < 0x00c1 || blob->id > 0x00c3 || key_info == NULL)
		return SC_ERROR_INCORRECT_PARAMETERS;

	key_info->key_id = blob->id - 0x00c0;	/* attribute algorithm blobs are C1 - C3 */

	switch (blob->data[0]) {
		case SC_OPENPGP_KEYALGO_RSA:
			if (blob->len < 5)
				return SC_ERROR_INCORRECT_PARAMETERS;

			key_info->algorithm = SC_OPENPGP_KEYALGO_RSA;
			key_info->u.rsa.modulus_len = bebytes2ushort(blob->data + 1);
			key_info->u.rsa.exponent_len = bebytes2ushort(blob->data + 3);

			key_info->u.rsa.keyformat = (blob->len > 5)
						  ? blob->data[5]
						  : SC_OPENPGP_KEYFORMAT_RSA_STD;
			break;
		case SC_OPENPGP_KEYALGO_ECDH:
		case SC_OPENPGP_KEYALGO_ECDSA:

			/* SC_OPENPGP_KEYALGO_ECDH || SC_OPENPGP_KEYALGO_ECDSA */
			key_info->algorithm = blob->data[0];

			/* last byte is only set if pubkey import is supported, empty otherwise*/
			if (blob->data[blob->len] == SC_OPENPGP_KEYFORMAT_EC_STDPUB){
				key_info->u.ec.oid_len = blob->len - 2;
				key_info->u.ec.keyformat = SC_OPENPGP_KEYFORMAT_EC_STDPUB;
			}
			else {
				key_info->u.ec.oid_len = blob->len - 1;
				key_info->u.ec.keyformat = SC_OPENPGP_KEYFORMAT_EC_STD;
			}

			sc_init_oid(&oid);
			/* Create copy of oid from blob */
<<<<<<< HEAD
			for (j=0; j < key_info->u.ec.oid_len; j++) {
				oid.value[j] = blob->data[j+1]; /* ignore first byte (algo ID) */
=======
			for (j=0; j < (blob->len-1) && j < SC_MAX_OBJECT_ID_OCTETS; j++) {
				oid.value[j] = blob->data[j+1]; /* ignore first byte of blob (algo ID) */
>>>>>>> dc29b0fe
			}

			/* compare with list of supported ec_curves */
			for (j=0; ec_curves[j].oid.value[0] >= 0; j++){
				if (sc_compare_oid(&ec_curves[j].oid_binary, &oid)){
					key_info->u.ec.oid = ec_curves[j].oid;
					key_info->u.ec.key_length = ec_curves[j].size;
					break;
				}
			}

			break;
		default:
			return SC_ERROR_NOT_IMPLEMENTED;
	}

	return SC_SUCCESS;
}


/**
 * Internal: get features of the card: capabilities, ...
 */
static int
pgp_get_card_features(sc_card_t *card)
{
	struct pgp_priv_data *priv = DRVDATA(card);
	u8 *hist_bytes = card->reader->atr_info.hist_bytes;
	size_t hist_bytes_len = card->reader->atr_info.hist_bytes_len;
	size_t i;
	pgp_blob_t *blob, *blob6e, *blob73;

	/* parse card capabilities from historical bytes in ATR */
	if (hist_bytes_len > 0) {
		/* category indicator 0x00, 0x10 or 0x80 => compact TLV (ISO) */
		switch (hist_bytes[0]) {
			case 0x00:
				if (hist_bytes_len > 4) {
					pgp_parse_hist_bytes(card, hist_bytes+1, hist_bytes_len-4);
				}
				break;
			case 0x80:
				if (hist_bytes_len > 1) {
					pgp_parse_hist_bytes(card, hist_bytes+1, hist_bytes_len-1);
				}
				break;
			case 0x10:
				if (hist_bytes_len > 2) {
					pgp_parse_hist_bytes(card, hist_bytes+2, hist_bytes_len-2);
				}
				break;
		}
	}

	/* v1.1 does not support lifecycle via ACTIVATE & TERMINATE: set default */
	priv->ext_caps &= ~EXT_CAP_LCS;

	if (priv->bcd_version >= OPENPGP_CARD_2_0) {
		/* get card capabilities from "historical bytes" DO */
		if ((pgp_get_blob(card, priv->mf, 0x5f52, &blob) >= 0) &&
		    (blob->data != NULL) && (blob->data[0] == 0x00)) {

			if (blob->len > 4) {
				pgp_parse_hist_bytes(card, blob->data+1, blob->len-4);
			}

			/* get card status from historical bytes status indicator */
			if ((blob->data[0] == 0x00) && (blob->len >= 4)) {
				priv->state = blob->data[blob->len-3];
				/* state not CARD_STATE_UNKNOWN => LCS supported */
				if (priv->state != CARD_STATE_UNKNOWN)
					priv->ext_caps |= EXT_CAP_LCS;
			}
		}
	}

	if (priv->bcd_version >= OPENPGP_CARD_3_1) {
		card->caps |= SC_CARD_CAP_ISO7816_PIN_INFO;
	}

	/* v1.1 & v2.x: special DOs are limited to 254 bytes */
	priv->max_specialDO_size = 254;

	if ((pgp_get_blob(card, priv->mf, 0x006e, &blob6e) >= 0) &&
	    (pgp_get_blob(card, blob6e, 0x0073, &blob73) >= 0)) {

		/* get "extended capabilities" DO */
		if ((pgp_get_blob(card, blob73, 0x00c0, &blob) >= 0) &&
		    (blob->data != NULL) && (blob->len > 0)) {
			/* v2.0+: bit 0x04 in first byte means "algorithm attributes changeable" */
			if ((blob->data[0] & 0x04) &&
					(priv->bcd_version >= OPENPGP_CARD_2_0))
				priv->ext_caps |= EXT_CAP_ALG_ATTR_CHANGEABLE;
			/* bit 0x08 in first byte means "support for private use DOs" */
			if (blob->data[0] & 0x08)
				priv->ext_caps |= EXT_CAP_PRIVATE_DO;
			/* bit 0x10 in first byte means "support for CHV status byte changeable" */
			if (blob->data[0] & 0x10)
				priv->ext_caps |= EXT_CAP_C4_CHANGEABLE;
			/* bit 0x20 in first byte means "support for Key Import" */
			if (blob->data[0] & 0x20)
				priv->ext_caps |= EXT_CAP_KEY_IMPORT;
			/* bit 0x40 in first byte means "support for Get Challenge" */
			if (blob->data[0] & 0x40) {
				card->caps |= SC_CARD_CAP_RNG;
				priv->ext_caps |= EXT_CAP_GET_CHALLENGE;
			}
			/* v2.0+: bit 0x80 in first byte means "support Secure Messaging" */
			if ((blob->data[0] & 0x80) &&
					(priv->bcd_version >= OPENPGP_CARD_2_0))
				priv->ext_caps |= EXT_CAP_SM;

			if ((priv->bcd_version >= OPENPGP_CARD_2_0) && (blob->len >= 10)) {
				/* v2.0+: max. challenge size is at bytes 3-4 */
				priv->max_challenge_size = bebytes2ushort(blob->data + 2);
				/* v2.0+: max. cert size it at bytes 5-6 */
				priv->max_cert_size = bebytes2ushort(blob->data + 4);

				if (priv->bcd_version < OPENPGP_CARD_3_0) {
					/* v2.x: SM algorithm is at byte 2: 0 == 3DES */
					priv->sm_algo = blob->data[1];
					if ((priv->sm_algo == SM_ALGO_NONE) && (priv->ext_caps & EXT_CAP_SM))
						priv->sm_algo = SM_ALGO_3DES;

					/* v2.x: max. send/receive sizes are at bytes 7-8 resp. 9-10 */
					card->max_send_size = bebytes2ushort(blob->data + 6);
					card->max_recv_size = bebytes2ushort(blob->data + 8);
				}
				else {
					/* v3.0+: SM algorithm is at byte 2: 0 == UNKNOWN */
					priv->sm_algo = blob->data[1];
					if ((priv->sm_algo == SM_ALGO_NONE) && (priv->ext_caps & EXT_CAP_SM))
						priv->sm_algo = SM_ALGO_UNKNOWN;

					/* v3.0+: max. size of special DOs is at bytes 7-8 */
					priv->max_specialDO_size = bebytes2ushort(blob->data + 6);
				}
				if (priv->bcd_version >= OPENPGP_CARD_3_3 && (blob->len >= 10)) {
					/* v3.3+: MSE for key numbers 2(DEC) and 3(AUT) supported */
					if (blob->data[9])
						priv->ext_caps |= EXT_CAP_MSE;
				}
			}
		}

		/* get max. PIN length from "CHV status bytes" DO */
		if ((pgp_get_blob(card, blob73, 0x00c4, &blob) >= 0) &&
			(blob->data != NULL) && (blob->len > 1)) {
			/* 2nd byte in "CHV status bytes" DO means "max. PIN length" */
			card->max_pin_len = blob->data[1];
		}

		/* get _current_ algorithms & key lengths from "algorithm attributes" DOs
		 *
		 * All available algorithms should be already provided by pgp_init. However, if another
		 * algorithm is found in the "algorithm attributes" DOs, it is supported by the card as
		 * well and therefore added
		 * see OpenPGP card spec 1.1 & 2.x section 4.3.3.6 / v3.x section 4.4.3.7 */
		for (i = 0x00c1; i <= 0x00c3; i++) {
			sc_cardctl_openpgp_keygen_info_t key_info;

			/* OpenPGP card spec 1.1 & 2.x section 4.3.3.6 / v3.x section 4.4.3.7 */
			if ((pgp_get_blob(card, blob73, i, &blob) >= 0) &&
			    (pgp_parse_algo_attr_blob(blob, &key_info) >= 0)) {

				/* RSA [RFC 4880] */
				if (key_info.algorithm == SC_OPENPGP_KEYALGO_RSA){
					/* OpenPGP card spec 1.1 & 2.x, section 7.2.9 & 7.2.10 /
					 * v3.x section 7.2.11 & 7.2.12 */
					unsigned long flags = SC_ALGORITHM_RSA_PAD_PKCS1 |
						  SC_ALGORITHM_RSA_HASH_NONE |
						  SC_ALGORITHM_ONBOARD_KEY_GEN;	/* key gen on card */
					_sc_card_add_rsa_alg(card, key_info.u.rsa.modulus_len, flags, 0);
				}
				/* v3.0+: ECC [RFC 4880 & 6637] */
				else if (key_info.algorithm == SC_OPENPGP_KEYALGO_ECDH
					|| key_info.algorithm == SC_OPENPGP_KEYALGO_ECDSA) {

					unsigned long flags, ext_flags;

					if (key_info.algorithm == SC_OPENPGP_KEYALGO_ECDH)
						flags = SC_ALGORITHM_ECDH_CDH_RAW;
					if (key_info.algorithm == SC_OPENPGP_KEYALGO_ECDSA)
						flags = SC_ALGORITHM_ECDSA_RAW;
					flags |= SC_ALGORITHM_ECDSA_HASH_NONE;
					flags |= SC_ALGORITHM_ONBOARD_KEY_GEN;
					ext_flags =  SC_ALGORITHM_EXT_EC_NAMEDCURVE;

					_sc_card_add_ec_alg(card, key_info.u.ec.key_length, flags, ext_flags,
							&key_info.u.ec.oid);
				}
			}
		}

		if (priv->bcd_version >= OPENPGP_CARD_3_0) {
			/* v3.0+: get length info from "extended length information" DO */
			if ((pgp_get_blob(card, blob6e, 0x7f66, &blob) >= 0) &&
				(blob->data != NULL) && (blob->len >= 8)) {
				/* kludge: treat as SIMPLE DO and use appropriate offsets */
				card->max_send_size = bebytes2ushort(blob->data + 2);
				card->max_recv_size = bebytes2ushort(blob->data + 6);
			}
		}
	}

	return SC_SUCCESS;
}


/**
 * ABI: terminate driver & free private data.
 */
static int
pgp_finish(sc_card_t *card)
{
	if (card != NULL) {
		struct pgp_priv_data *priv = DRVDATA(card);

		if (priv != NULL) {
			/* delete fake file hierarchy */
			pgp_iterate_blobs(priv->mf, 99, pgp_free_blob);

			/* delete private data */
			free(priv);
		}
		card->drv_data = NULL;
	}
	return SC_SUCCESS;
}


/**
 * Internal: fill a blob's data.
 */
static int
pgp_set_blob(pgp_blob_t *blob, const u8 *data, size_t len)
{
	if (blob->data)
		free(blob->data);
	blob->data = NULL;
	blob->len    = 0;
	blob->status = 0;

	if (len > 0) {
		void *tmp = calloc(len, 1);

		if (tmp == NULL)
			return SC_ERROR_OUT_OF_MEMORY;

		blob->data = tmp;
		blob->len  = (unsigned int)len;
		if (data != NULL)
			memcpy(blob->data, data, len);
	}

	if (blob->file)
		blob->file->size = len;

	return SC_SUCCESS;
}


/**
 * Internal: implement Access Control List for emulated file.
 * The Access Control is derived from the DO access permission.
 **/
static void
pgp_attach_acl(sc_card_t *card, sc_file_t *file, pgp_do_info_t *info)
{
	unsigned int method = SC_AC_NONE;
	unsigned long key_ref = SC_AC_KEY_REF_NONE;

	/* Write access */
	switch (info->access & WRITE_MASK) {
	case WRITE_NEVER:
		method = SC_AC_NEVER;
		break;
	case WRITE_PIN1:
		method = SC_AC_CHV;
		key_ref = 0x01;
		break;
	case WRITE_PIN2:
		method = SC_AC_CHV;
		key_ref = 0x02;
		break;
	case WRITE_PIN3:
		method = SC_AC_CHV;
		key_ref = 0x03;
		break;
	}

	if (method != SC_AC_NONE || key_ref != SC_AC_KEY_REF_NONE) {
		sc_file_add_acl_entry(file, SC_AC_OP_WRITE, method, key_ref);
		sc_file_add_acl_entry(file, SC_AC_OP_UPDATE, method, key_ref);
		sc_file_add_acl_entry(file, SC_AC_OP_DELETE, method, key_ref);
		sc_file_add_acl_entry(file, SC_AC_OP_CREATE, method, key_ref);
	}
	else {
		/* When SC_AC_OP_DELETE is absent, we need to provide
		 * SC_AC_OP_DELETE_SELF for sc_pkcs15init_delete_by_path() */
		sc_file_add_acl_entry(file, SC_AC_OP_DELETE_SELF, method, key_ref);
	}

	method = SC_AC_NONE;
	key_ref = SC_AC_KEY_REF_NONE;
	/* Read access */
	switch (info->access & READ_MASK) {
	case READ_NEVER:
		method = SC_AC_NEVER;
		break;
	case READ_PIN1:
		method = SC_AC_CHV;
		key_ref = 0x01;
		break;
	case READ_PIN2:
		method = SC_AC_CHV;
		key_ref = 0x02;
		break;
	case READ_PIN3:
		method = SC_AC_CHV;
		key_ref = 0x03;
		break;
	}

	if (method != SC_AC_NONE || key_ref != SC_AC_KEY_REF_NONE) {
		sc_file_add_acl_entry(file, SC_AC_OP_READ, method, key_ref);
	}
}


/**
 * Internal: append a blob to the list of children of a given parent blob.
 */
static pgp_blob_t *
pgp_new_blob(sc_card_t *card, pgp_blob_t *parent, unsigned int file_id,
		sc_file_t *file)
{
	pgp_blob_t *blob = NULL;

	if (file == NULL)
		return NULL;

	if ((blob = calloc(1, sizeof(pgp_blob_t))) != NULL) {
		struct pgp_priv_data *priv = DRVDATA(card);
		pgp_do_info_t *info;

		blob->file = file;

		blob->file->type         = SC_FILE_TYPE_WORKING_EF; /* default */
		blob->file->ef_structure = SC_FILE_EF_TRANSPARENT;
		blob->file->id           = file_id;

		blob->id     = file_id;
		blob->parent = parent;

		if (parent != NULL) {
			pgp_blob_t **p;

			/* set file's path = parent's path + file's id */
			blob->file->path = parent->file->path;
			sc_append_file_id(&blob->file->path, file_id);

			/* append blob to list of parent's children */
			for (p = &parent->files; *p != NULL; p = &(*p)->next)
				;
			*p = blob;
		}
		else {
			char path[10] = "0000";	/* long enough */

			/* no parent: set file's path = file's id */
			if (4 != snprintf(path, sizeof(path), "%04X", file_id & 0xFFFF)) {
				free(blob);
				return NULL;
			}

			sc_format_path(path, &blob->file->path);
		}

		/* find matching DO info: set file type depending on it */
		for (info = priv->pgp_objects; (info != NULL) && (info->id > 0); info++) {
			if (info->id == file_id) {
				blob->info = info;
				blob->file->type = blob->info->type;
				pgp_attach_acl(card, blob->file, info);
				break;
			}
		}
	}

	return blob;
}


/**
 * Internal: free a blob including its content.
 */
static void
pgp_free_blob(pgp_blob_t *blob)
{
	if (blob) {
		if (blob->parent) {
			pgp_blob_t **p;

			/* remove blob from list of parent's children */
			for (p = &blob->parent->files; *p != NULL && *p != blob; p = &(*p)->next)
				;
			if (*p == blob)
				*p = blob->next;
		}

		sc_file_free(blob->file);
		if (blob->data)
			free(blob->data);
		free(blob);
	}
}


/**
 * Internal: iterate through the blob tree, calling a function for each blob.
 */
static void
pgp_iterate_blobs(pgp_blob_t *blob, int level, void (*func)())
{
	if (blob) {
		if (level > 0) {
			pgp_blob_t *child = blob->files;

			while (child != NULL) {
				pgp_blob_t *next = child->next;

				pgp_iterate_blobs(child, level-1, func);
				child = next;
			}
		}
		func(blob);
	}
}


/**
 * Internal: read a blob's contents from card.
 */
static int
pgp_read_blob(sc_card_t *card, pgp_blob_t *blob)
{
	struct pgp_priv_data *priv = DRVDATA(card);

	if (blob->data != NULL)
		return SC_SUCCESS;
	if (blob->info == NULL)
		return blob->status;

	if (blob->info->get_fn) {	/* readable, top-level DO */
		u8 	buffer[MAX_OPENPGP_DO_SIZE];
		size_t	buf_len = sizeof(buffer);
		int r = SC_SUCCESS;

		/* buffer length for certificate */
		if (blob->id == DO_CERT && priv->max_cert_size > 0) {
			buf_len = MIN(priv->max_cert_size, sizeof(buffer));
		}

		/* buffer length for Gnuk pubkey */
		if (card->type == SC_CARD_TYPE_OPENPGP_GNUK &&
		    (blob->id == DO_AUTH ||
		     blob->id == DO_SIGN ||
		     blob->id == DO_ENCR ||
		     blob->id == DO_AUTH_SYM ||
		     blob->id == DO_SIGN_SYM ||
		     blob->id == DO_ENCR_SYM)) {
			buf_len = MIN(MAXLEN_RESP_PUBKEY_GNUK, sizeof(buffer));
		}

		r = blob->info->get_fn(card, blob->id, buffer, buf_len);

		if (r < 0) {	/* an error occurred */
			blob->status = r;
			return r;
		}

		return pgp_set_blob(blob, buffer, r);
	}
	else {		/* un-readable DO or part of a constructed DO */
		return SC_SUCCESS;
	}
}


/**
 * Internal: enumerate contents of a data blob.
 * The OpenPGP card has a TLV encoding according ASN.1 BER-encoding rules.
 */
static int
pgp_enumerate_blob(sc_card_t *card, pgp_blob_t *blob)
{
	const u8	*in;
	int		r;

	if (blob->files != NULL)
		return SC_SUCCESS;

	if ((r = pgp_read_blob(card, blob)) < 0)
		return r;

	in = blob->data;

	while ((int) blob->len > (in - blob->data)) {
		unsigned int	cla, tag, tmptag;
		size_t		len;
		const u8	*data = in;
		pgp_blob_t	*new;

		if (!in)
			return SC_ERROR_OBJECT_NOT_VALID;

		r = sc_asn1_read_tag(&data, blob->len - (in - blob->data),
					&cla, &tag, &len);
		if (r < 0 || data == NULL) {
			sc_log(card->ctx,
				 "Unexpected end of contents\n");
			return SC_ERROR_OBJECT_NOT_VALID;
		}

		if (data + len > blob->data + blob->len)
			return SC_ERROR_OBJECT_NOT_VALID;

		/* undo ASN1's split of tag & class */
		for (tmptag = tag; tmptag > 0x0FF; tmptag >>= 8) {
			cla <<= 8;
		}
		tag |= cla;

		/* Awful hack for composite DOs that have
		 * a TLV with the DO's id encompassing the
		 * entire blob. Example: Yubikey Neo */
		if (tag == blob->id) {
			in = data;
			continue;
		}

		/* create fake file system hierarchy by
		 * using constructed DOs as DF */
		if ((new = pgp_new_blob(card, blob, tag, sc_file_new())) == NULL)
			return SC_ERROR_OUT_OF_MEMORY;
		pgp_set_blob(new, data, len);
		in = data + len;
	}

	return SC_SUCCESS;
}


/**
 * Internal: find a blob by ID below a given parent, filling its contents when necessary.
 */
static int
pgp_get_blob(sc_card_t *card, pgp_blob_t *blob, unsigned int id,
		pgp_blob_t **ret)
{
	pgp_blob_t		*child;
	int			r;

	if ((r = pgp_enumerate_blob(card, blob)) < 0)
		return r;

	for (child = blob->files; child; child = child->next) {
		if (child->id == id) {
			(void) pgp_read_blob(card, child);
			*ret = child;
			return SC_SUCCESS;
		}
	}

	/* This part is for "NOT FOUND" cases */

	/* Special case:
	 * Gnuk does not have default value for children of DO 65 (DOs 5B, 5F2D, 5F35)
	 * So, if these blob was not found, we create it. */
	if (blob->id == DO_CARDHOLDER && (id == DO_NAME || id == DO_LANG_PREF || id == DO_SEX)) {
		sc_log(card->ctx, "Create blob %X under %X", id, blob->id);
		child = pgp_new_blob(card, blob, id, sc_file_new());
		if (child) {
			pgp_set_blob(child, NULL, 0);
			*ret = child;
			return SC_SUCCESS;
		}
		else
			sc_log(card->ctx,
			       "Not enough memory to create blob for DO %X",
			       id);
	}

	return SC_ERROR_FILE_NOT_FOUND;
}


/**
 * Internal: search recursively for a blob by ID below a given root.
 */
static int
pgp_seek_blob(sc_card_t *card, pgp_blob_t *root, unsigned int id,
		pgp_blob_t **ret)
{
	pgp_blob_t	*child;
	int			r;

	if ((r = pgp_get_blob(card, root, id, ret)) == 0)
		/* the sought blob is right under root */
		return r;

	/* not found, seek deeper */
	for (child = root->files; child; child = child->next) {
		/* The DO of SIMPLE type or the DO holding certificate
		 * does not contain children */
		if ((child->info && child->info->type == SIMPLE) || child->id == DO_CERT)
			continue;
		r = pgp_seek_blob(card, child, id, ret);
		if (r == 0)
			return r;
	}

	return SC_ERROR_FILE_NOT_FOUND;
}


/**
 * Internal: find a blob by tag - pgp_seek_blob with optimizations.
 */
static pgp_blob_t *
pgp_find_blob(sc_card_t *card, unsigned int tag)
{
	struct pgp_priv_data *priv = DRVDATA(card);
	pgp_blob_t *blob = NULL;
	int r;

	/* check if current selected blob is which we want to test */
	if (priv->current->id == tag) {
		return priv->current;
	}
	/* look for the blob representing the DO */
	r = pgp_seek_blob(card, priv->mf, tag, &blob);
	if (r < 0) {
		sc_log(card->ctx, "Failed to seek the blob representing the tag %04X. Error %d.", tag, r);
		return NULL;
	}
	return blob;
}


/**
 * Internal: get info for a specific tag.
 */
static pgp_do_info_t *
pgp_get_info_by_tag(sc_card_t *card, unsigned int tag)
{
	struct pgp_priv_data *priv = DRVDATA(card);
	pgp_do_info_t *info;

	for (info = priv->pgp_objects; (info != NULL) && (info->id > 0); info++)
		if (tag == info->id)
			return info;

	return NULL;
}


/**
 * Internal: strip out the parts of PKCS15 file layout in the path.
 * Get the reduced version which is understood by the OpenPGP card driver.
 * Return the index whose preceding part will be ignored.
 **/
static unsigned int
pgp_strip_path(sc_card_t *card, const sc_path_t *path)
{
	unsigned int start_point = 0;
	/* start_point will move through the path string */
	if (path->len == 0)
		return 0;

	/* ignore 3F00 (MF) at the beginning */
	start_point = (memcmp(path->value, "\x3f\x00", 2) == 0) ? 2 : 0;
	/* strip path of PKCS15-App DF (5015) */
	start_point += (memcmp(path->value + start_point, "\x50\x15", 2) == 0) ? 2 : 0;
	return start_point;
}


/**
 * ABI: ISO 7816-4 SELECT FILE - search given file & make it the currently selected one.
 */
static int
pgp_select_file(sc_card_t *card, const sc_path_t *path, sc_file_t **ret)
{
	struct pgp_priv_data *priv = DRVDATA(card);
	pgp_blob_t	*blob;
	unsigned int	path_start = 0;
	unsigned int	n;
	sc_path_t dummy_path;

	LOG_FUNC_CALLED(card->ctx);

	if (path->type == SC_PATH_TYPE_DF_NAME)
		LOG_FUNC_RETURN(card->ctx, iso_ops->select_file(card, path, ret));

	if (path->len < 2 || (path->len & 1))
		LOG_TEST_RET(card->ctx, SC_ERROR_INVALID_ARGUMENTS,
				"invalid path length");

	if (path->type == SC_PATH_TYPE_FILE_ID && path->len != 2)
		LOG_TEST_RET(card->ctx, SC_ERROR_INVALID_ARGUMENTS,
				"invalid path type");

	/* Due to pkcs15init implementation, sometimes a file at path "11001101"
	 * need to be written (one use case is when importing key&cert from p12 file).
	 * This file does not exist in OpenPGP but pkcs15 requires that
	 * writing this file must be successful.
	 * So, we pretend that selecting & writing this file is successful.
	 * The "11001101"is defined in sc_pkcs15emu_get_df() function, pkcs15-sync.c file. */
	sc_format_path("11001101", &dummy_path);
	if (sc_compare_path(path, &dummy_path)) {
		if (ret != NULL) {
			*ret = sc_file_new();
			/* One use case of this dummy file is after writing certificate in pkcs15init.
			 * So we set its size to be the same as max certificate size the card supports. */
			(*ret)->size = priv->max_cert_size;
		}
		LOG_FUNC_RETURN(card->ctx, SC_SUCCESS);
	}

	/* ignore explicitly mentioned MF at the path's beginning */
	path_start = pgp_strip_path(card, path);

	/* starting with the MF ... */
	blob = priv->mf;
	/* ... recurse through the tree following the path */
	for (n = path_start; n < path->len; n += 2) {
		unsigned int	id = bebytes2ushort(path->value + n);
		int		r = pgp_get_blob(card, blob, id, &blob);

		/* This file ID is referred when importing key&certificate via pkcs15init, like above.
		 * We pretend to successfully find this inexistent file. */
		if (id == 0x4402 || id == 0x5f48) {
			if (ret == NULL)
				/* No need to return file */
				LOG_FUNC_RETURN(card->ctx, SC_SUCCESS);

			/* Else, need to return file */
			*ret = sc_file_new();
			(*ret)->size = priv->max_cert_size;
			LOG_FUNC_RETURN(card->ctx, SC_SUCCESS);
		}

		if (r < 0) {	/* failure */
			LOG_FUNC_RETURN(card->ctx, r);
		}
	}

	/* success: select file = set "current" pointer to blob found */
	priv->current = blob;

	if (ret)
		sc_file_dup(ret, blob->file);

	LOG_FUNC_RETURN(card->ctx, SC_SUCCESS);
}


/**
 * ABI: ISO 7816-4 LIST FILES - enumerate all files in current DF.
 */
static int
pgp_list_files(sc_card_t *card, u8 *buf, size_t buflen)
{
	struct pgp_priv_data *priv = DRVDATA(card);
	pgp_blob_t	*blob;
	unsigned int	k;
	int		r;

	LOG_FUNC_CALLED(card->ctx);

	/* jump to selected file */
	blob = priv->current;

	if (blob->file->type != SC_FILE_TYPE_DF)
		LOG_TEST_RET(card->ctx, SC_ERROR_OBJECT_NOT_VALID,
				"invalid file type");

	if ((r = pgp_enumerate_blob(card, blob)) < 0)
		LOG_FUNC_RETURN(card->ctx, r);

	for (k = 0, blob = blob->files; blob != NULL; blob = blob->next) {
		if (blob->info != NULL && (blob->info->access & READ_MASK) != READ_NEVER) {
			if (k + 2 > buflen)
				LOG_FUNC_RETURN(card->ctx, SC_ERROR_BUFFER_TOO_SMALL);

			ushort2bebytes(buf + k, blob->id);
			k += 2;
		}
	}

	LOG_FUNC_RETURN(card->ctx, k);
}


/**
 * ABI: ISO 7816-4 GET CHALLENGE - generate random byte sequence.
 */
static int
pgp_get_challenge(struct sc_card *card, u8 *rnd, size_t len)
{
	struct pgp_priv_data *priv;

	LOG_FUNC_CALLED(card->ctx);

	priv = DRVDATA(card);
	if (0 == (priv->ext_caps & EXT_CAP_GET_CHALLENGE)) {
		LOG_FUNC_RETURN(card->ctx, SC_ERROR_NOT_SUPPORTED);
	}

	if (priv->max_challenge_size > 0 && len > priv->max_challenge_size) {
		len = priv->max_challenge_size;
	}

	LOG_FUNC_RETURN(card->ctx, iso_ops->get_challenge(card, rnd, len));
}


/**
 * ABI: ISO 7816-4 READ BINARY - read data from currently selected EF.
 */
static int
pgp_read_binary(sc_card_t *card, unsigned int idx,
		u8 *buf, size_t count, unsigned long flags)
{
	struct pgp_priv_data *priv = DRVDATA(card);
	pgp_blob_t	*blob;
	int		r;

	LOG_FUNC_CALLED(card->ctx);

	/* jump to selected file */
	blob = priv->current;

	if (blob == NULL)
		LOG_FUNC_RETURN(card->ctx, SC_ERROR_FILE_NOT_FOUND);

	if (blob->file->type != SC_FILE_TYPE_WORKING_EF)
		LOG_FUNC_RETURN(card->ctx, SC_ERROR_FILE_NOT_FOUND);

	if ((r = pgp_read_blob(card, blob)) < 0)
		LOG_FUNC_RETURN(card->ctx, r);

	if (idx > blob->len)
		LOG_FUNC_RETURN(card->ctx, SC_ERROR_INCORRECT_PARAMETERS);

	if (idx + count > blob->len)
		count = blob->len - idx;
	memcpy(buf, blob->data + idx, count);

	LOG_FUNC_RETURN(card->ctx, (int)count);
}


/**
 * ABI: ISO 7816-4 WRITE BINARY - write data to currently selected EF.
 */
static int
pgp_write_binary(sc_card_t *card, unsigned int idx,
		const u8 *buf, size_t count, unsigned long flags)
{
	LOG_FUNC_RETURN(card->ctx, SC_ERROR_NOT_SUPPORTED);
}


/**
 * Internal: get public key from card - as DF + sub-wEFs.
 */
static int
pgp_get_pubkey(sc_card_t *card, unsigned int tag, u8 *buf, size_t buf_len)
{
	sc_apdu_t	apdu;
	u8 apdu_case = (card->type == SC_CARD_TYPE_OPENPGP_GNUK)
			? SC_APDU_CASE_4_SHORT : SC_APDU_CASE_4;
	u8		idbuf[2];
	int		r;

	sc_log(card->ctx, "called, tag=%04x\n", tag);

	sc_format_apdu(card, &apdu, apdu_case, 0x47, 0x81, 0);
	apdu.lc = 2;
	apdu.data = ushort2bebytes(idbuf, tag);
	apdu.datalen = 2;
	apdu.le = ((buf_len >= 256) && !(card->caps & SC_CARD_CAP_APDU_EXT)) ? 256 : buf_len;
	apdu.resp = buf;
	apdu.resplen = buf_len;

	r = sc_transmit_apdu(card, &apdu);
	LOG_TEST_RET(card->ctx, r, "APDU transmit failed");

	r = sc_check_sw(card, apdu.sw1, apdu.sw2);
	LOG_TEST_RET(card->ctx, r, "Card returned error");

	LOG_FUNC_RETURN(card->ctx, (int)apdu.resplen);
}


/**
 * Internal: get public key from card - as one wEF.
 */
static int
pgp_get_pubkey_pem(sc_card_t *card, unsigned int tag, u8 *buf, size_t buf_len)
{
	struct pgp_priv_data *priv = DRVDATA(card);
	pgp_blob_t	*blob, *mod_blob, *exp_blob, *pubkey_blob, *blob6e, *blob73, *aa_blob;
	sc_pkcs15_pubkey_t p15pubkey;
	sc_cardctl_openpgp_keygen_info_t key_info;
	unsigned int	aa_tag = 0;
	u8		*data = NULL;
	size_t		len = 0;
	int		r;

	sc_log(card->ctx, "called, tag=%04x\n", tag);
	memset(&p15pubkey, 0, sizeof(p15pubkey));

	if ((r = pgp_get_blob(card, priv->mf, tag & 0xFFFE, &blob)) < 0
		|| (r = pgp_get_blob(card, blob, 0x7F49, &blob)) < 0)
		LOG_TEST_RET(card->ctx, r, "error getting elements");

	/* RSA */
	if ((r = pgp_get_blob(card, blob, 0x0081, &mod_blob)) >= 0
		&& (r = pgp_get_blob(card, blob, 0x0082, &exp_blob)) >= 0
		&& (r = pgp_read_blob(card, mod_blob)) >= 0
		&& (r = pgp_read_blob(card, exp_blob)) >= 0) {

		p15pubkey.algorithm = SC_ALGORITHM_RSA;
		p15pubkey.u.rsa.modulus.data  = mod_blob->data;
		p15pubkey.u.rsa.modulus.len   = mod_blob->len;
		p15pubkey.u.rsa.exponent.data = exp_blob->data;
		p15pubkey.u.rsa.exponent.len  = exp_blob->len;
		r = sc_pkcs15_encode_pubkey(card->ctx, &p15pubkey, &data, &len);
	}
	/* ECC */
	else if ((r = pgp_get_blob(card, blob, 0x0086, &pubkey_blob)) >= 0
		&& (r = pgp_read_blob(card, pubkey_blob)) >= 0) {

		p15pubkey.algorithm = SC_ALGORITHM_EC;
		p15pubkey.u.ec.ecpointQ.value = pubkey_blob->data;
		p15pubkey.u.ec.ecpointQ.len = pubkey_blob->len;

		switch(tag & 0xFFFE) {
			case DO_SIGN: aa_tag = 0x00C1; break;
			case DO_ENCR: aa_tag = 0x00C2; break;
			case DO_AUTH: aa_tag = 0x00C3; break;
			default: r = SC_ERROR_INCORRECT_PARAMETERS;
		}

		/* Get EC parameters from Algorithm Attribute if present */

		if (aa_tag && ((r = pgp_get_blob(card, priv->mf, 0x006e, &blob6e)) >= 0) &&
				((r = pgp_get_blob(card, blob6e, 0x0073, &blob73)) >= 0) &&
				((r = pgp_get_blob(card, blob73, aa_tag, &aa_blob)) >= 0) &&
				((r = pgp_parse_algo_attr_blob(aa_blob, &key_info)) >= 0)) {

			if ((r = sc_encode_oid(card->ctx, &key_info.u.ec.oid,
					&p15pubkey.u.ec.params.der.value,
					&p15pubkey.u.ec.params.der.len)) == 0) {
				p15pubkey.u.ec.params.type = 1;
				r = sc_pkcs15_encode_pubkey_as_spki(card->ctx, &p15pubkey, &data, &len);
			}
		} else
			sc_log(card->ctx, "Unable to find Algorithm Attribute for EC curve OID");
	}
	else
		LOG_TEST_RET(card->ctx, r, "error getting elements");

	/* clean up anything we may have set in p15pubkey that can not be freed */
	if (p15pubkey.algorithm == SC_ALGORITHM_RSA)  {
		p15pubkey.u.rsa.modulus.data  = NULL;
		p15pubkey.u.rsa.modulus.len = 0;
		p15pubkey.u.rsa.exponent.data  = NULL;
		p15pubkey.u.rsa.exponent.len = 0;
	} else
	if (p15pubkey.algorithm == SC_ALGORITHM_EC)  {
		p15pubkey.u.ec.ecpointQ.value = NULL;
		p15pubkey.u.ec.ecpointQ.len = 0;
		/* p15pubkey.u.ec.params.der and named_curve will be freed by sc_pkcs15_erase_pubkey */
	}
	sc_pkcs15_erase_pubkey(&p15pubkey);
	
	LOG_TEST_RET(card->ctx, r, "public key encoding failed");

	if (len > buf_len)
		len = buf_len;
	memcpy(buf, data, len);
	free(data);

	LOG_FUNC_RETURN(card->ctx, (int)len);
}


/**
 * ABI: ISO 7816-4 GET DATA - get contents of a DO.
 */
static int
pgp_get_data(sc_card_t *card, unsigned int tag, u8 *buf, size_t buf_len)
{
	sc_apdu_t	apdu;
	int		r;

	LOG_FUNC_CALLED(card->ctx);

	sc_format_apdu(card, &apdu, SC_APDU_CASE_2, 0xCA, tag >> 8, tag);
	apdu.le = ((buf_len >= 256) && !(card->caps & SC_CARD_CAP_APDU_EXT)) ? 256 : buf_len;
	apdu.resp = buf;
	apdu.resplen = buf_len;

	r = sc_transmit_apdu(card, &apdu);
	LOG_TEST_RET(card->ctx, r, "APDU transmit failed");

	r = sc_check_sw(card, apdu.sw1, apdu.sw2);

	/* Gnuk returns an error instead of empty data if there is no certificate or private DO.
	 * So, for this case, we ignore error and consider success */
	if (card->type == SC_CARD_TYPE_OPENPGP_GNUK &&
	    (tag == DO_CERT  ||
	     tag == DO_PRIV1 ||
	     tag == DO_PRIV2 ||
	     tag == DO_PRIV3 ||
	     tag == DO_PRIV4)) {
		if (r == SC_ERROR_DATA_OBJECT_NOT_FOUND) {
			r = SC_SUCCESS;
			apdu.resplen = 0;
		}
	}
	LOG_TEST_RET(card->ctx, r, "Card returned error");

	LOG_FUNC_RETURN(card->ctx, (int)apdu.resplen);
}


/**
 * Internal: write certificate for Gnuk.
 */
static int
gnuk_write_certificate(sc_card_t *card, const u8 *buf, size_t length)
{
	size_t i = 0;
	sc_apdu_t apdu;
	int r = SC_SUCCESS;

	LOG_FUNC_CALLED(card->ctx);

	/* If null data is passed, delete certificate */
	if (buf == NULL || length == 0) {
		sc_format_apdu(card, &apdu, SC_APDU_CASE_1, 0xD6, 0x85, 0);
		r = sc_transmit_apdu(card, &apdu);
		LOG_TEST_RET(card->ctx, r, "APDU transmit failed");
		/* Check response */
		LOG_FUNC_RETURN(card->ctx, sc_check_sw(card, apdu.sw1, apdu.sw2));
	}

	/* Ref: gnuk_put_binary_libusb.py and gnuk_token.py in Gnuk source tree */
	/* Split data to segments of 256 bytes. Send each segment via command chaining,
	 * with particular P1 byte for each segment */
	for (i = 0; i*256 < length; i++) {
		u8 *part = (u8 *)buf + i*256;
		size_t plen = MIN(length - i*256, 256);
		u8 roundbuf[256];	/* space to build APDU data with even length for Gnuk */

		sc_log(card->ctx,
		       "Write part %"SC_FORMAT_LEN_SIZE_T"u from offset 0x%"SC_FORMAT_LEN_SIZE_T"X, len %"SC_FORMAT_LEN_SIZE_T"u",
		       i+1, i*256, plen);

		/* 1st chunk: P1 = 0x85, further chunks: P1 = chunk no */
		sc_format_apdu(card, &apdu, SC_APDU_CASE_3_SHORT, 0xD6, (i == 0) ? 0x85 : i, 0);
		apdu.flags |= SC_APDU_FLAGS_CHAINING;
		apdu.data = part;
		apdu.datalen = apdu.lc = plen;

		/* If the last part has odd length, we add zero padding to make it even.
		 * Gnuk does not allow data with odd length */
		if (plen < 256 && (plen % 2) != 0) {
			memcpy(roundbuf, part, plen);
			roundbuf[plen++] = 0;
			apdu.data = roundbuf;
			apdu.datalen = apdu.lc = plen;
		}

		r = sc_transmit_apdu(card, &apdu);
		LOG_TEST_RET(card->ctx, r, "APDU transmit failed");
		/* Check response */
		LOG_TEST_RET(card->ctx, sc_check_sw(card, apdu.sw1, apdu.sw2), "UPDATE BINARY returned error");
	}

	LOG_FUNC_RETURN(card->ctx, (int)length);
}


/**
 * Internal: use PUT DATA command to write.
 */
static int
pgp_put_data_plain(sc_card_t *card, unsigned int tag, const u8 *buf, size_t buf_len)
{
	struct pgp_priv_data *priv = DRVDATA(card);
	sc_apdu_t apdu;
	u8 ins = 0xDA;
	u8 p1 = tag >> 8;
	u8 p2 = tag & 0xFF;
	u8 apdu_case = (card->type == SC_CARD_TYPE_OPENPGP_GNUK)
			? SC_APDU_CASE_3_SHORT : SC_APDU_CASE_3;
	int r;

	LOG_FUNC_CALLED(card->ctx);

	/* Extended Header list (DO 004D) needs a variant of PUT DATA command */
	if (tag == 0x004D) {
		ins = 0xDB;
		p1 = 0x3F;
		p2 = 0xFF;
	}

	/* build APDU */
	if (buf != NULL && buf_len > 0) {
		sc_format_apdu(card, &apdu, apdu_case, ins, p1, p2);

		/* if card/reader does not support extended APDUs, but chaining, then set it */
		if (((card->caps & SC_CARD_CAP_APDU_EXT) == 0) && (priv->ext_caps & EXT_CAP_CHAINING))
			apdu.flags |= SC_APDU_FLAGS_CHAINING;

		apdu.data = (u8 *)buf;
		apdu.datalen = buf_len;
		apdu.lc = buf_len;
	}
	else {
		/* This case is to empty DO */
		sc_format_apdu(card, &apdu, SC_APDU_CASE_1, ins, p1, p2);
	}

	/* send APDU to card */
	r = sc_transmit_apdu(card, &apdu);
	LOG_TEST_RET(card->ctx, r, "APDU transmit failed");
	/* check response */
	r = sc_check_sw(card, apdu.sw1, apdu.sw2);
	LOG_TEST_RET(card->ctx, r, "Card returned error");

	LOG_FUNC_RETURN(card->ctx, (int)buf_len);
}


/**
 * ABI: ISO 7816-4 PUT DATA - write contents of a DO.
 */
static int
pgp_put_data(sc_card_t *card, unsigned int tag, const u8 *buf, size_t buf_len)
{
	struct pgp_priv_data *priv = DRVDATA(card);
	pgp_blob_t *affected_blob = NULL;
	pgp_do_info_t *dinfo = NULL;
	int r;

	LOG_FUNC_CALLED(card->ctx);

	/* check if the tag is writable */
	if (priv->current->id != tag)
		affected_blob = pgp_find_blob(card, tag);

	/* Non-readable DOs have no represented blob, we have to check from pgp_get_info_by_tag */
	if (affected_blob == NULL)
		dinfo = pgp_get_info_by_tag(card, tag);
	else
		dinfo = affected_blob->info;

	if (dinfo == NULL) {
		sc_log(card->ctx, "The DO %04X does not exist.", tag);
		LOG_FUNC_RETURN(card->ctx, SC_ERROR_INVALID_ARGUMENTS);
	}
	else if ((dinfo->access & WRITE_MASK) == WRITE_NEVER) {
		sc_log(card->ctx, "DO %04X is not writable.", tag);
		LOG_FUNC_RETURN(card->ctx, SC_ERROR_NOT_ALLOWED);
	}

	/* Check data size.
	 * We won't check other DOs than 7F21 (certificate), because their capacity
	 * is hard-coded and may change in various version of the card.
	 * If we check here, the driver may be stuck to a limit version number of card.
	 * 7F21 size is soft-coded, so we can check it. */
	if (tag == DO_CERT && buf_len > priv->max_cert_size) {
		sc_log(card->ctx,
		       "Data size %"SC_FORMAT_LEN_SIZE_T"u exceeds DO size limit %"SC_FORMAT_LEN_SIZE_T"u.",
		       buf_len, priv->max_cert_size);
		LOG_FUNC_RETURN(card->ctx, SC_ERROR_WRONG_LENGTH);
	}

	if (tag == DO_CERT && card->type == SC_CARD_TYPE_OPENPGP_GNUK) {
		/* Gnuk need a special way to write certificate. */
		r = gnuk_write_certificate(card, buf, buf_len);
	}
	else {
		r = pgp_put_data_plain(card, tag, buf, buf_len);
	}

	/* instruct more in case of error */
	if (r == SC_ERROR_SECURITY_STATUS_NOT_SATISFIED) {
		sc_debug(card->ctx, SC_LOG_DEBUG_VERBOSE, "Please verify PIN first.");
	}
	LOG_TEST_RET(card->ctx, r, "PUT DATA returned error");

	if (affected_blob) {
		/* update the corresponding file */
		sc_log(card->ctx, "Updating the corresponding blob data");
		r = pgp_set_blob(affected_blob, buf, buf_len);
		if (r < 0)
			sc_log(card->ctx, "Failed to update blob %04X. Error %d.", affected_blob->id, r);
		/* pgp_set_blob()'s failures do not impact pgp_put_data()'s result */
	}

	LOG_FUNC_RETURN(card->ctx, (int)buf_len);
}


/**
 * ABI: ISO 7816-9 PIN CMD - verify/change/unblock a PIN.
 */
static int
pgp_pin_cmd(sc_card_t *card, struct sc_pin_cmd_data *data, int *tries_left)
{
	struct pgp_priv_data *priv = DRVDATA(card);

	LOG_FUNC_CALLED(card->ctx);

	if (data->pin_type != SC_AC_CHV)
		LOG_TEST_RET(card->ctx, SC_ERROR_INVALID_ARGUMENTS,
				"invalid PIN type");

	/* In general, the PIN Reference is extracted from the key-id,
	 * for example, CHV0 -> Ref=0, CHV1 -> Ref=1.
	 * However, in the case of OpenGPG, the PIN Ref to compose APDU
	 * must be 81, 82, 83.
	 * So, if we receive Ref=1, Ref=2, we must convert to 81, 82...
	 * In OpenPGP v1, the PINs are named CHV1, CHV2, CHV3.
	 * In v2, they are named PW1, PW3 (PW1 operates in 2 modes).
	 *
	 * The PIN references (P2 in APDU) for "VERIFY" are the same in both versions:
	 * 81 (CHV1 or PW1), 82 (CHV2 or PW1-mode 2), 83 (CHV3 or PW3),
	 * On the other hand from version 2.0 "CHANGE REFERENCE DATA" and
	 * "RESET RETRY COUNTER" don't support PW1-mode 2 (82) and need this
	 * value changed to PW1 (81).
	 * Both of these commands also differ between card versions in that
	 * v1 cards can use only implicit old PIN or CHV3 test for both commands
	 * whereas v2 can use both implicit (for PW3) and explicit
	 * (for special "Resetting Code") PIN test for "RESET RETRY COUNTER"
	 * and only explicit test for "CHANGE REFERENCE DATA".
	 *
	 * Note that if this function is called from sc_pkcs15_verify_pin() in pkcs15-pin.c,
	 * the Ref is already 81, 82, 83.
	 */

	/* convert the PIN Reference if needed */
	data->pin_reference |= 0x80;

	/* check version-dependent constraints */
	if (data->cmd == SC_PIN_CMD_CHANGE || data->cmd == SC_PIN_CMD_UNBLOCK) {
		if (priv->bcd_version >= OPENPGP_CARD_2_0) {
			if (data->pin_reference == 0x82)
				data->pin_reference = 0x81;

			if (data->cmd == SC_PIN_CMD_CHANGE) {
				if (data->pin1.len == 0 &&
				    !(data->flags & SC_PIN_CMD_USE_PINPAD))
					LOG_TEST_RET(card->ctx, SC_ERROR_INVALID_ARGUMENTS,
							"v2 cards don't support implicit old PIN for PIN change");

				data->flags &= ~SC_PIN_CMD_IMPLICIT_CHANGE;
			}
		} else {
			if (data->pin1.len != 0) {
				sc_log(card->ctx,
				       "v1 cards don't support explicit old or CHV3 PIN, PIN ignored.");
				sc_log(card->ctx,
				       "please make sure that you have verified the relevant PIN first.");
				data->pin1.len = 0;
			}

			data->flags |= SC_PIN_CMD_IMPLICIT_CHANGE;
		}
	}

	if (data->cmd == SC_PIN_CMD_UNBLOCK && data->pin2.len == 0 &&
	    !(data->flags & SC_PIN_CMD_USE_PINPAD))
		LOG_TEST_RET(card->ctx, SC_ERROR_INVALID_ARGUMENTS,
				"new PIN must be provided for unblock operation");

	/* ensure pin_reference is 81, 82, 83 */
	if (data->pin_reference < 0x81 || data->pin_reference > 0x83)
		LOG_TEST_RET(card->ctx, SC_ERROR_INVALID_ARGUMENTS,
				"Invalid key ID; must be 1, 2, or 3");

	/* emulate SC_PIN_CMD_GET_INFO command for cards not supporting it */
	if (data->cmd == SC_PIN_CMD_GET_INFO && (card->caps & SC_CARD_CAP_ISO7816_PIN_INFO) == 0) {
		u8 c4data[10];
		int r;

		r = sc_get_data(card, 0x00c4, c4data, sizeof(c4data));
		LOG_TEST_RET(card->ctx, r, "reading CHV status bytes failed");

		if (r != 7)
			LOG_TEST_RET(card->ctx, SC_ERROR_OBJECT_NOT_VALID,
				"CHV status bytes have unexpected length");

                data->pin1.tries_left = c4data[4 + (data->pin_reference & 0x0F)];
                data->pin1.max_tries = 3;
                data->pin1.logged_in = SC_PIN_STATE_UNKNOWN;
		if (tries_left != NULL)
			*tries_left = data->pin1.tries_left;

                LOG_FUNC_RETURN(card->ctx, SC_SUCCESS);
	}

	LOG_FUNC_RETURN(card->ctx, iso_ops->pin_cmd(card, data, tries_left));
}


/**
 * ABI: ISO 7816-8 LOGOUT - reset all access rights gained.
 */
int pgp_logout(struct sc_card *card)
{
	int r = SC_SUCCESS;
	struct pgp_priv_data *priv = DRVDATA(card);

	LOG_FUNC_CALLED(card->ctx);

	if (priv->bcd_version >= OPENPGP_CARD_3_1) {
		unsigned char pin_reference;
		for (pin_reference = 0x81; pin_reference <= 0x83; pin_reference++) {
			int tmp = iso7816_logout(card, pin_reference);
			if (r == SC_SUCCESS) {
				r = tmp;
			}
		}
	} else {
		sc_path_t path;
		sc_file_t *file = NULL;

		/* select application "OpenPGP" */
		sc_format_path("D276:0001:2401", &path);
		path.type = SC_PATH_TYPE_DF_NAME;
		r = iso_ops->select_file(card, &path, &file);
		sc_file_free(file);
	}

	LOG_FUNC_RETURN(card->ctx, r);
}


/**
 * ABI: ISO 7816-8 SET SECURITY ENVIRONMENT.
 */
static int
pgp_set_security_env(sc_card_t *card,
		const sc_security_env_t *env, int se_num)
{
	struct pgp_priv_data *priv = DRVDATA(card);

	LOG_FUNC_CALLED(card->ctx);

	if ((env->flags & SC_SEC_ENV_ALG_PRESENT)
		&& (env->algorithm != SC_ALGORITHM_RSA)
		&& (priv->bcd_version < OPENPGP_CARD_3_0))
		LOG_TEST_RET(card->ctx, SC_ERROR_INVALID_ARGUMENTS,
				"only RSA algorithm supported");

	if (!(env->flags & SC_SEC_ENV_KEY_REF_PRESENT) || (env->key_ref_len != 1))
		LOG_TEST_RET(card->ctx, SC_ERROR_INVALID_ARGUMENTS,
				"exactly one key reference required");

	if (env->flags & SC_SEC_ENV_FILE_REF_PRESENT)
		LOG_TEST_RET(card->ctx, SC_ERROR_INVALID_ARGUMENTS,
			"passing file references not supported");

	sc_log(card->ctx, "Key ref %d", env->key_ref[0]);
	switch (env->operation) {
	case SC_SEC_OPERATION_SIGN:
		sc_log(card->ctx, "Operation: Sign.");
		if (env->key_ref[0] != 0x00 && env->key_ref[0] != 0x02) {
			LOG_TEST_RET(card->ctx, SC_ERROR_NOT_SUPPORTED,
				"Key reference not compatible with "
				"requested usage");
		}
		break;
	case SC_SEC_OPERATION_DECIPHER:
		sc_log(card->ctx, "Operation: Decipher.");
		/* we allow key ref 2 (auth key) to be used for deciphering */
		if (env->key_ref[0] != 0x01 && env->key_ref[0] != 0x02) {
			LOG_TEST_RET(card->ctx, SC_ERROR_NOT_SUPPORTED,
				"Key reference not compatible with "
				"requested usage");
		}
		break;
	default:
		LOG_TEST_RET(card->ctx, SC_ERROR_INVALID_ARGUMENTS,
				"invalid operation");
	}

	priv->sec_env = *env;

	LOG_FUNC_RETURN(card->ctx, SC_SUCCESS);
}


/**
 * set MANAGE SECURITY ENVIRONMENT as documented in 7.2.18 since OpenPGP Card v3.3
 *
 * "This optional command (announced in Extended Capabilities) assigns a specific key to a
 * command. The DEC-key (Key-Ref 2) can be assigned to the command INTERNAL AUTHENTICATE
 * and the AUT-Key (Key.Ref 3) can be linked to the command PSO:DECIPHER also."
 *
 * key: Key-Ref to change (2 for DEC-Key or 3 for AUT-Key)
 * p2: Usage to set (0xb8 for PSO:DECIPHER or 0xa4 for INTERNAL AUTHENTICATE)
 **/
static int
pgp_set_MSE(sc_card_t *card, int key, u8 p2)
{
	struct pgp_priv_data	*priv = DRVDATA(card);
	sc_apdu_t	apdu;
	u8	apdu_case = SC_APDU_CASE_3;
	u8	apdu_data[3];
	int	r;

	LOG_FUNC_CALLED(card->ctx);

	// check if MSE is supported
	if (!(priv->ext_caps & EXT_CAP_MSE))
		LOG_FUNC_RETURN(card->ctx, SC_ERROR_NOT_SUPPORTED);

	// create apdu
	sc_format_apdu(card, &apdu, apdu_case, 0x22, 0x41, p2);
	apdu.lc = 3;
	apdu_data[0] = 0x83;
	apdu_data[1] = 0x01;
	apdu_data[2] = key;
	apdu.data = apdu_data;
	apdu.datalen = 3;

	// transmit apdu
	r = sc_transmit_apdu(card, &apdu);
	LOG_TEST_RET(card->ctx, r, "APDU transmit failed");

	r = sc_check_sw(card, apdu.sw1, apdu.sw2);
	LOG_TEST_RET(card->ctx, r, "Card returned error");

	LOG_FUNC_RETURN(card->ctx, SC_SUCCESS);
}


/**
 * ABI: ISO 7816-8 COMPUTE DIGITAL SIGNATURE.
 */
static int
pgp_compute_signature(sc_card_t *card, const u8 *data,
                size_t data_len, u8 * out, size_t outlen)
{
	struct pgp_priv_data	*priv = DRVDATA(card);
	sc_security_env_t	*env = &priv->sec_env;
	sc_apdu_t		apdu;
	u8 apdu_case = (card->type == SC_CARD_TYPE_OPENPGP_GNUK)
			? SC_APDU_CASE_4_SHORT : SC_APDU_CASE_4;
	int			r;

	LOG_FUNC_CALLED(card->ctx);

	if (env->operation != SC_SEC_OPERATION_SIGN)
		LOG_TEST_RET(card->ctx, SC_ERROR_INVALID_ARGUMENTS,
				"invalid operation");

	switch (env->key_ref[0]) {
	case 0x00: /* signature key */
		/* PSO SIGNATURE */
		sc_format_apdu(card, &apdu, apdu_case, 0x2A, 0x9E, 0x9A);
		break;
	case 0x02: /* authentication key */
		/* INTERNAL AUTHENTICATE */
		sc_format_apdu(card, &apdu, apdu_case, 0x88, 0, 0);
		break;
	case 0x01:
	default:
		LOG_TEST_RET(card->ctx, SC_ERROR_INVALID_ARGUMENTS,
			"invalid key reference");
	}

	/* if card/reader does not support extended APDUs, but chaining, then set it */
	if (((card->caps & SC_CARD_CAP_APDU_EXT) == 0) && (priv->ext_caps & EXT_CAP_CHAINING))
		apdu.flags |= SC_APDU_FLAGS_CHAINING;

	apdu.lc = data_len;
	apdu.data = (u8 *)data;
	apdu.datalen = data_len;
	apdu.le = ((outlen >= 256) && !(card->caps & SC_CARD_CAP_APDU_EXT)) ? 256 : outlen;
	apdu.resp    = out;
	apdu.resplen = outlen;

	r = sc_transmit_apdu(card, &apdu);
	LOG_TEST_RET(card->ctx, r, "APDU transmit failed");

	r = sc_check_sw(card, apdu.sw1, apdu.sw2);
	LOG_TEST_RET(card->ctx, r, "Card returned error");

	LOG_FUNC_RETURN(card->ctx, (int)apdu.resplen);
}


/**
 * ABI: ISO 7816-8 DECIPHER - perform deciphering operation.
 */
static int
pgp_decipher(sc_card_t *card, const u8 *in, size_t inlen,
		u8 *out, size_t outlen)
{
	struct pgp_priv_data	*priv = DRVDATA(card);
	sc_security_env_t	*env = &priv->sec_env;
	sc_apdu_t	apdu;
	u8 apdu_case = SC_APDU_CASE_4;
	u8		*temp = NULL;
	int		r;

	LOG_FUNC_CALLED(card->ctx);

	/* padding according to OpenPGP card spec 1.1 & 2.x section 7.2.9 / 3.x section 7.2.11 */
	if (!(temp = malloc(inlen + 1)))
		LOG_FUNC_RETURN(card->ctx, SC_ERROR_OUT_OF_MEMORY);
	/* padding byte: 0xa6 = ECC; 0x00 = RSA; 0x02 = AES */
	(env->algorithm == SC_ALGORITHM_EC) ? (temp[0] = 0xa6) : (temp[0] = 0x00);
	memcpy(temp + 1, in, inlen);
	in = temp;
	inlen += 1;

	if (env->operation != SC_SEC_OPERATION_DECIPHER) {
		free(temp);
		LOG_TEST_RET(card->ctx, SC_ERROR_INVALID_ARGUMENTS,
				"invalid operation");
	}

	switch (env->key_ref[0]) {
	case 0x01: /* Decryption key */
	case 0x02: /* authentication key */
		/* PSO DECIPHER */
		sc_format_apdu(card, &apdu, apdu_case, 0x2A, 0x80, 0x86);
		break;
	case 0x00: /* signature key */
	default:
		free(temp);
		LOG_TEST_RET(card->ctx, SC_ERROR_INVALID_ARGUMENTS,
				"invalid key reference");
	}

	/* Gnuk only supports short APDU, so we need to use command chaining */
	if (card->type == SC_CARD_TYPE_OPENPGP_GNUK) {
		apdu.flags |= SC_APDU_FLAGS_CHAINING;
	}
	/* if card/reader does not support extended APDUs, but chaining, then set it */
	if (((card->caps & SC_CARD_CAP_APDU_EXT) == 0) && (priv->ext_caps & EXT_CAP_CHAINING))
		apdu.flags |= SC_APDU_FLAGS_CHAINING;

	apdu.lc = inlen;
	apdu.data = (u8 *)in;
	apdu.datalen = inlen;
	apdu.le = ((outlen >= 256) && !(card->caps & SC_CARD_CAP_APDU_EXT)) ? 256 : outlen;
	apdu.resp = out;
	apdu.resplen = outlen;

	/* For OpenPGP Card >=v3.3, key slot 3 instead of 2 can be used for deciphering,
	 * but this has to be set via MSE beforehand on every usage (slot 2 is used by default)
	 * see section 7.2.18 of the specification of OpenPGP Card v3.3 */
	if (priv->bcd_version >= OPENPGP_CARD_3_3 && env->key_ref[0] == 0x02){
		pgp_set_MSE(card, 3, 0xb8);
	}

	r = sc_transmit_apdu(card, &apdu);
	free(temp);
	LOG_TEST_RET(card->ctx, r, "APDU transmit failed");

	r = sc_check_sw(card, apdu.sw1, apdu.sw2);
	LOG_TEST_RET(card->ctx, r, "Card returned error");

	/* For OpenPGP Card >=v3.3, use key slot 2 for deciphering again (set to default) */
	if (priv->bcd_version >= OPENPGP_CARD_3_3 && env->key_ref[0] == 0x02){
		pgp_set_MSE(card, 2, 0xb8);
	}

	LOG_FUNC_RETURN(card->ctx, (int)apdu.resplen);
}


#ifdef ENABLE_OPENSSL
/**
 * Internal: update algorithm attribute for new key size (before generating key).
 **/
static int
pgp_update_new_algo_attr(sc_card_t *card, sc_cardctl_openpgp_keygen_info_t *key_info)
{
	struct pgp_priv_data *priv = DRVDATA(card);
	pgp_blob_t *algo_blob;
	const unsigned int tag = 0x00C0 | key_info->key_id;
	u8 *data;
	int data_len;
	int r = SC_SUCCESS;
	unsigned int i;

	LOG_FUNC_CALLED(card->ctx);

	r = pgp_seek_blob(card, priv->mf, tag, &algo_blob);
	LOG_TEST_RET(card->ctx, r, "Cannot get old algorithm attributes");

	if (priv->ext_caps & EXT_CAP_ALG_ATTR_CHANGEABLE) {
		/* ECDSA and ECDH */
		if (key_info->algorithm == SC_OPENPGP_KEYALGO_ECDH
				|| key_info->algorithm == SC_OPENPGP_KEYALGO_ECDSA){
			data_len = key_info->u.ec.oid_len+1;
			data = malloc(data_len);
			if (!data)
				LOG_FUNC_RETURN(card->ctx, SC_ERROR_NOT_ENOUGH_MEMORY);

			data[0] = key_info->algorithm;
			/* oid.value is type int, therefore we need to loop over the values */
			for (i=0; i < key_info->u.ec.oid_len; i++){
				data[i+1] = key_info->u.ec.oid.value[i];
			}
		}

		/* RSA */
		else if (key_info->algorithm == SC_OPENPGP_KEYALGO_RSA){

			/* We can not rely on previous key attributes anymore, as it might be ECC */
			if (key_info->u.rsa.exponent_len == 0 || key_info->u.rsa.modulus_len == 0)
				LOG_FUNC_RETURN(card->ctx,SC_ERROR_INVALID_ARGUMENTS);

			data_len = 6;
			data = malloc(data_len);
			if (!data)
				LOG_FUNC_RETURN(card->ctx, SC_ERROR_NOT_ENOUGH_MEMORY);

			data[0] = key_info->algorithm;
			ushort2bebytes(data+1, key_info->u.rsa.modulus_len);
			/* OpenPGP Card only accepts 32bit as exponent lenght field,
			 * although you can import keys with smaller exponent;
			 * thus we don't change rsa.exponent_len, but ignore it here */
			ushort2bebytes(data+3, SC_OPENPGP_MAX_EXP_BITS);
			/* Import-Format of private key (e,p,q) */
			data[5] = SC_OPENPGP_KEYFORMAT_RSA_STD;
		}
		else {
			sc_log(card->ctx, "Unknown algorithm id");
			LOG_FUNC_RETURN(card->ctx, SC_ERROR_NOT_SUPPORTED);
		}

		pgp_set_blob(algo_blob, data, data_len);
		free(data);
		r = pgp_put_data(card, tag, algo_blob->data, data_len);
		/* Note: Don't use pgp_set_blob to set data, because it won't touch the real DO */
		LOG_TEST_RET(card->ctx, r, "Cannot set new algorithm attributes");
	} else {
		sc_cardctl_openpgp_keygen_info_t old_key_info;

		if (pgp_parse_algo_attr_blob(algo_blob, &old_key_info) != SC_SUCCESS
				|| old_key_info.algorithm != key_info->algorithm)
			LOG_TEST_RET(card->ctx, SC_ERROR_NO_CARD_SUPPORT,
					"Requested algorithm not supported");
		/* FIXME check whether the static parameters match the requested ones. */
	}

	LOG_FUNC_RETURN(card->ctx, r);
}


/**
 * Internal: store creation time of key.
 * Pass non-zero outtime to use predefined time.
 * Pass zero/null outtime to calculate current time. outtime then will be output.
 * Pass null outtime to not receive output.
 **/
static int
pgp_store_creationtime(sc_card_t *card, u8 key_id, time_t *outtime)
{
	int r;
	time_t createtime = 0;
	const size_t timestrlen = 64;
	char timestring[65];
	u8 buf[4];
	struct tm tm;

	LOG_FUNC_CALLED(card->ctx);

	if (key_id < 1 || key_id > 3)
		LOG_TEST_RET(card->ctx, SC_ERROR_INVALID_ARGUMENTS,
				"Invalid key ID; must be 1, 2, or 3");

	if (outtime != NULL && *outtime != 0)
		createtime = *outtime;
	else if (outtime != NULL)
		/* set output */
		*outtime = createtime = time(NULL);

#ifdef _WIN32
	if (0 != gmtime_s(&tm, &createtime))
		LOG_FUNC_RETURN(card->ctx, SC_ERROR_INTERNAL);
#else
	if (NULL == gmtime_r(&createtime, &tm))
		LOG_FUNC_RETURN(card->ctx, SC_ERROR_INTERNAL);
#endif
	strftime(timestring, timestrlen, "%c %Z", &tm);
	sc_log(card->ctx, "Creation time %s.", timestring);
	/* Code borrowed from GnuPG */
	ulong2bebytes(buf, (unsigned long)createtime);
	r = pgp_put_data(card, 0x00CD + key_id, buf, 4);
	LOG_TEST_RET(card->ctx, r, "Cannot write to DO");
	LOG_FUNC_RETURN(card->ctx, r);
}


/**
 * Internal: calculate and store PGP fingerprints.
 * Reference: GnuPG, app-openpgp.c.
 **/
static int
pgp_calculate_and_store_fingerprint(sc_card_t *card, time_t ctime,
                                    sc_cardctl_openpgp_keygen_info_t *key_info)
{
	u8 fingerprint[SHA_DIGEST_LENGTH];
	u8 *fp_buffer = NULL;  /* fingerprint buffer, not hashed */
	size_t fp_buffer_len;
	u8 *p; /* use this pointer to set fp_buffer content */
	size_t pk_packet_len;
	unsigned int tag = 0x00C6 + key_info->key_id;
	pgp_blob_t *fpseq_blob = NULL;
	u8 *newdata = NULL;
	int r;

	LOG_FUNC_CALLED(card->ctx);

	/* constructing public-key packet length */
	/* RSA */
	if (key_info->algorithm == SC_OPENPGP_KEYALGO_RSA) {

		if (key_info->u.rsa.modulus == NULL
			|| key_info->u.rsa.exponent == NULL
			|| (key_info->u.rsa.modulus_len) == 0
			|| (key_info->u.rsa.exponent_len) == 0) {

			sc_log(card->ctx, "Null data (modulus or exponent)");
			LOG_FUNC_RETURN(card->ctx, SC_ERROR_INVALID_ARGUMENTS);
		}

		/* https://tools.ietf.org/html/rfc4880  page 41, 72 */
		pk_packet_len =   1   /* version number */
				+ 4   /* creation time */
				+ 1   /* algorithm */
				+ 2   /* algorithm-specific fields: RSA modulus+exponent */
				+ (BYTES4BITS(key_info->u.rsa.modulus_len))
				+ 2
				+ (BYTES4BITS(key_info->u.rsa.exponent_len));

	}
	/* ECC */
	else if (key_info->algorithm == SC_OPENPGP_KEYALGO_ECDH
		|| key_info->algorithm == SC_OPENPGP_KEYALGO_ECDSA) {
		if (key_info->u.ec.ecpoint == NULL || (key_info->u.ec.ecpoint_len) == 0) {
			sc_log(card->ctx, "Error: ecpoint required!");
			LOG_FUNC_RETURN(card->ctx, SC_ERROR_INVALID_ARGUMENTS);
		}

		/* https://tools.ietf.org/html/rfc4880  page 41, 72
		 * and https://tools.ietf.org/html/rfc6637 section 9 (page 8 and 9) */
		pk_packet_len =   1   /* version number */
				+ 4   /* creation time */
				+ 1   /* algorithm */
				+ 1   /* oid len */
				+ (key_info->u.ec.oid_len) /* oid */
				+ (key_info->u.ec.ecpoint_len); /* ecpoint */

		/* KDF parameters for ECDH */
		if (key_info->algorithm == SC_OPENPGP_KEYALGO_ECDH) {
			/* https://tools.ietf.org/html/rfc6637#section-8 */
			pk_packet_len +=   1	/* number of bytes */
					 + 1	/* version number */
					 + 1	/* KDF algo */
					 + 1;	/* KEK algo */
		}
	}
	else
		LOG_FUNC_RETURN(card->ctx, SC_ERROR_NOT_SUPPORTED);
	sc_log(card->ctx, "pk_packet_len is %"SC_FORMAT_LEN_SIZE_T"u", pk_packet_len);

	fp_buffer_len = 3 + pk_packet_len;
	p = fp_buffer = calloc(fp_buffer_len, 1);
	if (p == NULL)
		LOG_FUNC_RETURN(card->ctx, SC_ERROR_NOT_ENOUGH_MEMORY);

	/* constructing public-key packet */
	p[0] = 0x99;   /* http://tools.ietf.org/html/rfc4880  page 71 */
	ushort2bebytes(++p, (unsigned short)pk_packet_len);
	/* start pk_packet */
	p += 2;
	*p = 4;        /* Version 4 key */
	ulong2bebytes(++p, (unsigned long)ctime);    /* Creation time */
	p += 4;

	/* RSA */
	if (key_info->algorithm == SC_OPENPGP_KEYALGO_RSA) {
		*p = 1; /* Algorithm ID, RSA */
		p += 1;
		ushort2bebytes(p, (unsigned short)key_info->u.rsa.modulus_len);
		p += 2;
		memcpy(p, key_info->u.rsa.modulus, (BYTES4BITS(key_info->u.rsa.modulus_len)));
		p += (key_info->u.rsa.modulus_len >> 3);
		ushort2bebytes(++p, (unsigned short)key_info->u.rsa.exponent_len);
		p += 2;
		memcpy(p, key_info->u.rsa.exponent, (BYTES4BITS(key_info->u.rsa.exponent_len)));
	}
	/* ECC */
	else if (key_info->algorithm == SC_OPENPGP_KEYALGO_ECDH
		|| key_info->algorithm == SC_OPENPGP_KEYALGO_ECDSA) {
		/* Algorithm ID, see https://tools.ietf.org/html/rfc6637#section-5 */
		*p = key_info->algorithm + 6;
		p += 1;
		*p = key_info->u.ec.oid_len;
		p += 1;
		memcpy(p, key_info->u.ec.oid.value, key_info->u.ec.oid_len);
		p += key_info->u.ec.oid_len;
		memcpy(p, key_info->u.ec.ecpoint, key_info->u.ec.ecpoint_len);

		/* KDF parameters for ECDH */
		if (key_info->algorithm == SC_OPENPGP_KEYALGO_ECDH) {
			/* https://tools.ietf.org/html/rfc6637#section-8
			 * This is copied from GnuPG's ecdh_params() function in app-openpgp.c */
			p += key_info->u.ec.ecpoint_len;
			*p = 0x03; /* number of bytes following */
			p += 1;
			*p = 0x01; /* version of this format */
			p += 1;
			if (key_info->u.ec.ecpoint_len <= 256){       /* ec bit size <= 256 */
				*p = 0x08;	/* KDF algo */
				*(p+1) = 0x07;	/* KEK algo */
			}
			else if (key_info->u.ec.ecpoint_len <= 384) { /* ec bit size <= 384 */
				*p = 0x09;	/* KDF algo */
				*(p+1) = 0x08;	/* KEK algo */
			}
			else {					       /* ec bit size = 512 or 521*/
				*p = 0x0a;	/* KDF algo */
				*(p+1) = 0x09;	/* KEK algo */
			}
		}
	}
	else
		LOG_FUNC_RETURN(card->ctx, SC_ERROR_NOT_SUPPORTED);

	p = NULL;

	/* hash with SHA-1 */
	SHA1(fp_buffer, fp_buffer_len, fingerprint);
	free(fp_buffer);

	/* store to DO */
	sc_log(card->ctx, "Writing to DO %04X.", tag);
	r = pgp_put_data(card, tag, fingerprint, SHA_DIGEST_LENGTH);
	LOG_TEST_RET(card->ctx, r, "Cannot write to DO");

	/* update the blob containing fingerprints (00C5) */
	sc_log(card->ctx, "Updating fingerprint blob 00C5.");
	fpseq_blob = pgp_find_blob(card, 0x00C5);
	if (fpseq_blob == NULL)
		LOG_TEST_GOTO_ERR(card->ctx, SC_ERROR_OUT_OF_MEMORY, "Cannot find blob 00C5");

	/* save the fingerprints sequence */
	newdata = malloc(fpseq_blob->len);
	if (newdata == NULL)
		LOG_TEST_GOTO_ERR(card->ctx, SC_ERROR_OUT_OF_MEMORY,
			"Not enough memory to update fingerprint blob 00C5");

	memcpy(newdata, fpseq_blob->data, fpseq_blob->len);
	/* move p to the portion holding the fingerprint of the current key */
	p = newdata + 20 * (key_info->key_id - 1);
	/* copy new fingerprint value */
	memcpy(p, fingerprint, 20);
	/* set blob's data */
	pgp_set_blob(fpseq_blob, newdata, fpseq_blob->len);
	free(newdata);

err:
	LOG_FUNC_RETURN(card->ctx, r);
}


/**
 * Internal: update pubkey blob.
 * Note that modulus_len, exponent_len is measured in bit.
 **/
static int
pgp_update_pubkey_blob(sc_card_t *card, sc_cardctl_openpgp_keygen_info_t *key_info)
{
	struct pgp_priv_data *priv = DRVDATA(card);
	pgp_blob_t *pk_blob;
	unsigned int blob_id = 0;
	sc_pkcs15_pubkey_t p15pubkey;
	u8 *data = NULL;
	size_t len;
	int r;

	LOG_FUNC_CALLED(card->ctx);

	if (key_info->key_id == SC_OPENPGP_KEY_SIGN)
		blob_id = DO_SIGN_SYM;
	else if (key_info->key_id == SC_OPENPGP_KEY_ENCR)
		blob_id = DO_ENCR_SYM;
	else if (key_info->key_id == SC_OPENPGP_KEY_AUTH)
		blob_id = DO_AUTH_SYM;
	else {
		LOG_TEST_RET(card->ctx, SC_ERROR_INVALID_ARGUMENTS,
				"Invalid key ID; must be 1, 2, or 3");
	}

	sc_log(card->ctx, "Retrieving blob %04X.", blob_id);
	r = pgp_get_blob(card, priv->mf, blob_id, &pk_blob);
	LOG_TEST_RET(card->ctx, r, "Cannot get the blob");

	/* encode pubkey */
	/* RSA */
	if (key_info->algorithm == SC_OPENPGP_KEYALGO_RSA){
		memset(&p15pubkey, 0, sizeof(p15pubkey));
		p15pubkey.algorithm = SC_ALGORITHM_RSA;
		p15pubkey.u.rsa.modulus.data  = key_info->u.rsa.modulus;
		p15pubkey.u.rsa.modulus.len   = BYTES4BITS(key_info->u.rsa.modulus_len);
		p15pubkey.u.rsa.exponent.data = key_info->u.rsa.exponent;
		p15pubkey.u.rsa.exponent.len  = BYTES4BITS(key_info->u.rsa.exponent_len);
	}
	/* ECC */
	else if (key_info->algorithm == SC_OPENPGP_KEYALGO_ECDH
			|| key_info->algorithm == SC_OPENPGP_KEYALGO_ECDSA){
		memset(&p15pubkey, 0, sizeof(p15pubkey));
		p15pubkey.algorithm = SC_ALGORITHM_EC;
		p15pubkey.u.ec.ecpointQ.value = key_info->u.ec.ecpoint;
		p15pubkey.u.ec.ecpointQ.len = key_info->u.ec.ecpoint_len;
	}
	else
		LOG_FUNC_RETURN(card->ctx, SC_ERROR_INVALID_ARGUMENTS);

	r = sc_pkcs15_encode_pubkey(card->ctx, &p15pubkey, &data, &len);
	LOG_TEST_RET(card->ctx, r, "Cannot encode pubkey");

	sc_log(card->ctx, "Updating blob %04X's content.", blob_id);
	r = pgp_set_blob(pk_blob, data, len);
	LOG_TEST_RET(card->ctx, r, "Cannot update blob content");
	LOG_FUNC_RETURN(card->ctx, r);
}


/**
 * Internal: parse response data and set output
 **/
static int
pgp_parse_and_set_pubkey_output(sc_card_t *card, u8* data, size_t data_len,
                                sc_cardctl_openpgp_keygen_info_t *key_info)
{
	time_t ctime = 0;
	u8 *in = data;
	int r;
	LOG_FUNC_CALLED(card->ctx);

	/* store creation time */
	r = pgp_store_creationtime(card, key_info->key_id, &ctime);
	LOG_TEST_RET(card->ctx, r, "Cannot store creation time");

	/* parse response. Ref: pgp_enumerate_blob() */
	while (data_len > (size_t) (in - data)) {
		unsigned int cla, tag, tmptag;
		size_t		len;
		u8	*part = in;

		/* parse TLV structure */
		r = sc_asn1_read_tag((const u8**)&part, data_len - (in - data), &cla, &tag, &len);
		if (part == NULL)
			r = SC_ERROR_ASN1_OBJECT_NOT_FOUND;
		LOG_TEST_RET(card->ctx, r, "Unexpected end of contents");
		/* undo ASN1's split of tag & class */
		for (tmptag = tag; tmptag > 0x0FF; tmptag >>= 8) {
			cla <<= 8;
		}
		tag |= cla;

		/* RSA modulus */
		if (tag == 0x0081) {
			if ((BYTES4BITS(key_info->u.rsa.modulus_len) < len)  /* modulus_len is in bits */
				|| key_info->u.rsa.modulus == NULL) {

				free(key_info->u.rsa.modulus);
				key_info->u.rsa.modulus = malloc(len);
				if (key_info->u.rsa.modulus == NULL)
					LOG_FUNC_RETURN(card->ctx, SC_ERROR_NOT_ENOUGH_MEMORY);
			}

			/* set values */
			memcpy(key_info->u.rsa.modulus, part, len);
			key_info->u.rsa.modulus_len = len * 8; /* store length in bits */
		}
		/* RSA public exponent */
		else if (tag == 0x0082) {
			if ((BYTES4BITS(key_info->u.rsa.exponent_len) < len)  /* exponent_len is in bits */
				|| key_info->u.rsa.exponent == NULL) {

				free(key_info->u.rsa.exponent);
				key_info->u.rsa.exponent = malloc(len);
				if (key_info->u.rsa.exponent == NULL)
					LOG_FUNC_RETURN(card->ctx, SC_ERROR_NOT_ENOUGH_MEMORY);
			}

			/* set values */
			memcpy(key_info->u.rsa.exponent, part, len);
			key_info->u.rsa.exponent_len = len * 8; /* store length in bits */
		}
		/* ECC public key */
		else if (tag == 0x0086) {
			/* set the output data */
			/* len is ecpoint length + format byte
			 * see section 7.2.14 of 3.3.1 specs */
			if ((key_info->u.ec.ecpoint_len) != (len - 1)
				|| key_info->u.ec.ecpoint == NULL) {
				free(key_info->u.ec.ecpoint);
				key_info->u.ec.ecpoint = malloc(len);
				if (key_info->u.ec.ecpoint == NULL)
					LOG_FUNC_RETURN(card->ctx, SC_ERROR_NOT_ENOUGH_MEMORY);
			}
			memcpy(key_info->u.ec.ecpoint, part + 1, len - 1);
		}

		/* go to next part to parse */
		/* This will be different from pgp_enumerate_blob() a bit */
		in = part + ((tag != 0x7F49) ? len : 0);
	}

	/* calculate and store fingerprint */
	sc_log(card->ctx, "Calculate and store fingerprint");
	r = pgp_calculate_and_store_fingerprint(card, ctime, key_info);
	LOG_TEST_RET(card->ctx, r, "Cannot store fingerprint");
	/* update pubkey blobs (B601, B801, A401) */
	sc_log(card->ctx, "Update blobs holding pubkey info.");
	r = pgp_update_pubkey_blob(card, key_info);
	LOG_FUNC_RETURN(card->ctx, r);
}


/**
 * Internal: update card->algorithms
 */
static int
pgp_update_card_algorithms(sc_card_t *card, sc_cardctl_openpgp_keygen_info_t *key_info)
{
	sc_algorithm_info_t *algo;
	u8 id = key_info->key_id;

	LOG_FUNC_CALLED(card->ctx);

	/* protect incompatible cards against non-RSA */
	if (key_info->algorithm != SC_OPENPGP_KEYALGO_RSA
		&& card->type < SC_CARD_TYPE_OPENPGP_V3
		&& card->type != SC_CARD_TYPE_OPENPGP_GNUK)
		LOG_FUNC_RETURN(card->ctx, SC_ERROR_NOT_SUPPORTED);

	if (id > card->algorithm_count) {
		sc_log(card->ctx,
		       "This key ID %u is out of the card's algorithm list.",
		       (unsigned int)id);
		LOG_FUNC_RETURN(card->ctx, SC_ERROR_INVALID_ARGUMENTS);
	}

	/* get the algorithm corresponding to the key ID */
	algo = card->algorithms + (id - 1);
	/* update new key attribute */
	if (key_info->algorithm == SC_OPENPGP_KEYALGO_RSA) {
		algo->algorithm = SC_ALGORITHM_RSA;
		algo->key_length = (unsigned int)key_info->u.rsa.modulus_len;
	}
	else if (key_info->algorithm == SC_OPENPGP_KEYALGO_ECDH
		|| key_info->algorithm == SC_OPENPGP_KEYALGO_ECDSA) {
		algo->algorithm = SC_ALGORITHM_EC;
		algo->key_length = (unsigned int)((key_info->u.ec.ecpoint_len));
	}
	else
		LOG_FUNC_RETURN(card->ctx, SC_ERROR_INVALID_ARGUMENTS);

	LOG_FUNC_RETURN(card->ctx, SC_SUCCESS);
}


/**
 * ABI (card ctl): GENERATE ASYMMETRIC KEY PAIR
 **/
static int
pgp_gen_key(sc_card_t *card, sc_cardctl_openpgp_keygen_info_t *key_info)
{
	sc_apdu_t apdu;
	/* temporary variables to hold APDU params */
	u8 apdu_case;
	u8 apdu_data[2] = { 0x00, 0x00 };
	size_t apdu_le;
	size_t resplen = 0;
	int r = SC_SUCCESS;

	LOG_FUNC_CALLED(card->ctx);

	/* protect incompatible cards against non-RSA */
	if (key_info->algorithm != SC_OPENPGP_KEYALGO_RSA
		&& card->type < SC_CARD_TYPE_OPENPGP_V3
		&& card->type != SC_CARD_TYPE_OPENPGP_GNUK)
		LOG_FUNC_RETURN(card->ctx, SC_ERROR_NOT_SUPPORTED);

	/* set Control Reference Template for key */
	if (key_info->key_id == SC_OPENPGP_KEY_SIGN)
		ushort2bebytes(apdu_data, DO_SIGN);
	else if (key_info->key_id == SC_OPENPGP_KEY_ENCR)
		ushort2bebytes(apdu_data, DO_ENCR);
	else if (key_info->key_id == SC_OPENPGP_KEY_AUTH)
		ushort2bebytes(apdu_data, DO_AUTH);
	else {
		LOG_TEST_RET(card->ctx, SC_ERROR_INVALID_ARGUMENTS,
				"Invalid key ID; must be 1, 2, or 3");
	}

	/* set attributes for new-generated key */
	r = pgp_update_new_algo_attr(card, key_info);
	LOG_TEST_RET(card->ctx, r, "Cannot set attributes for new-generated key");

	/* Test whether we will need extended APDU. 1900 is an
	 * arbitrary modulus length which for sure fits into a short APDU.
	 * This idea is borrowed from GnuPG code.  */
	if (card->caps & SC_CARD_CAP_APDU_EXT
		&& key_info->u.rsa.modulus_len > 1900
		&& card->type != SC_CARD_TYPE_OPENPGP_GNUK) {
		/* We won't store to apdu variable yet, because it will be reset in
		 * sc_format_apdu() */
		apdu_le = card->max_recv_size;
		apdu_case = SC_APDU_CASE_4_EXT;
	}
	else {
		apdu_case = SC_APDU_CASE_4_SHORT;
		apdu_le = 256;
		resplen = MAXLEN_RESP_PUBKEY;
	}
	if (card->type == SC_CARD_TYPE_OPENPGP_GNUK) {
		resplen = MAXLEN_RESP_PUBKEY_GNUK;
	}

	/* prepare APDU */
	sc_format_apdu(card, &apdu, apdu_case, 0x47, 0x80, 0);
	apdu.data = apdu_data;
	apdu.datalen = sizeof(apdu_data);
	apdu.lc = sizeof(apdu_data);
	apdu.le = apdu_le;

	/* buffer to receive response */
	apdu.resplen = (resplen > 0) ? resplen : apdu_le;
	apdu.resp = calloc(apdu.resplen, 1);
	if (apdu.resp == NULL) {
		LOG_FUNC_RETURN(card->ctx, SC_ERROR_NOT_ENOUGH_MEMORY);
	}

	/* send */
	sc_log(card->ctx, "Waiting for the card to generate key...");
	r = sc_transmit_apdu(card, &apdu);
	sc_log(card->ctx, "Card has done key generation.");
	LOG_TEST_GOTO_ERR(card->ctx, r, "APDU transmit failed");

	/* check response */
	r = sc_check_sw(card, apdu.sw1, apdu.sw2);
	/* instruct more in case of error */
	if (r == SC_ERROR_SECURITY_STATUS_NOT_SATISFIED) {
		sc_debug(card->ctx, SC_LOG_DEBUG_VERBOSE, "Please verify PIN first.");
		goto err;
	}
	LOG_TEST_GOTO_ERR(card->ctx, r, "Card returned error");

	/* parse response data and set output */
	pgp_parse_and_set_pubkey_output(card, apdu.resp, apdu.resplen, key_info);
	pgp_update_card_algorithms(card, key_info);

err:
	free(apdu.resp);
	LOG_FUNC_RETURN(card->ctx, r);
}


/**
 * Internal: build TLV.
 *
 * FIXME use `sc_asn1_put_tag` or similar instead
 *
 * @param[in]  data   The data ("value") part to build TLV.
 * @param[in]  len    Data length
 * @param[out] out    The buffer of overall TLV. This buffer should be freed later.
 * @param[out] outlen The length of buffer out.
 **/
static int
pgp_build_tlv(sc_context_t *ctx, unsigned int tag, u8 *data, size_t len, u8 **out, size_t *outlen)
{
	u8 highest_order = 0;
	int r;

	r = sc_asn1_write_element(ctx, tag, data, len, out, outlen);
	LOG_TEST_RET(ctx, r, "Failed to write ASN.1 element");

	/* Restore class bits stripped by sc_asn1_write_element */
	/* determine the leftmost byte of tag, which contains class bits */
	while ((tag >> 8*highest_order) != 0) {
		highest_order++;
	}
	highest_order--;

	/* restore class bits in output */
	if (highest_order < 4)
		*out[0] |= (tag >> 8*highest_order);

	return SC_SUCCESS;
}


/**
 * Internal: set Tag & Length components for TLV, store them in buffer.
 *
 * FIXME use `sc_asn1_put_tag` or similar instead
 *
 * Return the total length of Tag + Length.
 * Note that the Value components is not counted.
 * Ref: add_tlv() of GnuPG code.
 **/
static size_t
set_taglength_tlv(u8 *buffer, unsigned int tag, size_t length)
{
	u8 *p = buffer;

	assert(tag <= 0xffff);
	if (tag > 0xff)
		*p++ = (tag >> 8) & 0xFF;
	*p++ = tag;
	if (length < 128)
		*p++ = (u8)length;
	else if (length < 256) {
		*p++ = 0x81;
		*p++ = (u8)length;
	}
	else {
		if (length > 0xffff)
			length = 0xffff;
		*p++ = 0x82;
		*p++ = (length >> 8) & 0xFF;
		*p++ = length & 0xFF;
	}

	return p - buffer;
}


/**
 * Internal: build Extended Header list (sec 4.3.3.9 - OpenPGP card spec v.3)
 **/
static int
pgp_build_extended_header_list(sc_card_t *card, sc_cardctl_openpgp_keystore_info_t *key_info,
                               u8 **result, size_t *resultlen)
{
	sc_context_t *ctx = card->ctx;
	/* Cardholder private key template (7F48) part */
	const size_t max_prtem_len = 7*(1 + 3);     /* 7 components */
	                                            /* 1 for tag name (91, 92... 97)
	                                             * 3 for storing length */
	u8 pritemplate[7*(1 + 3)];
	size_t tpl_len = 0;     /* Actual size of pritemplate */
	/* Concatenation of key data */
	u8 kdata[3 + 256 + 256 + 512];  /* Exponent is stored in 3 bytes
	                                 * With maximum 4096-bit key,
	                                 * p and q can be stored in 256 bytes (2048 bits).
	                                 * Maximum 4096-bit modulus is stored in 512 bytes */
	size_t kdata_len = 0;   /* Actual size of kdata */
	u8 *tlvblock = NULL;
	size_t tlvlen = 0;
	u8 *tlv_5f48 = NULL;
	size_t tlvlen_5f48 = 0;
	u8 *tlv_7f48 = NULL;
	size_t tlvlen_7f48 = 0;
	u8 *data = NULL;
	size_t len = 0;
	u8 *p = NULL;
	u8 *components[4];
	size_t componentlens[4];
	unsigned int componenttags[4];
	char *componentnames[4];
	size_t comp_to_add;
	u8 i;
	int r;

	LOG_FUNC_CALLED(ctx);

	/* RSA */
	if (key_info->algorithm == SC_OPENPGP_KEYALGO_RSA){

		components[0] = key_info->u.rsa.e;
		components[1] = key_info->u.rsa.p;
		components[2] = key_info->u.rsa.q;
		componentlens[0] = key_info->u.rsa.e_len;
		componentlens[1] = key_info->u.rsa.p_len;
		componentlens[2] = key_info->u.rsa.q_len;
		componenttags[0] = 0x91;
		componenttags[1] = 0x92;
		componenttags[2] = 0x93;
		componentnames[0] = "public exponent";
		componentnames[1] = "prime p";
		componentnames[2] = "prime q";
		comp_to_add = 3;

		/* The maximum exponent length is 32 bit, as set on card
		 * we use this variable to check against actual exponent_len */
		size_t max_e_len_bytes = BYTES4BITS(SC_OPENPGP_MAX_EXP_BITS);
		size_t e_len_bytes = BYTES4BITS(key_info->u.rsa.e_len);

		if (key_info->u.rsa.keyformat == SC_OPENPGP_KEYFORMAT_RSA_STDN
			|| key_info->u.rsa.keyformat == SC_OPENPGP_KEYFORMAT_RSA_CRTN){
			components[3] = key_info->u.rsa.n;
			componentlens[3] = key_info->u.rsa.n_len;
			componenttags[3] = 0x97;
			componentnames[3] = "modulus";
			comp_to_add = 4;
		}

		/* validate */
		if (comp_to_add == 4 && (key_info->u.rsa.n == NULL || key_info->u.rsa.n_len == 0)){
			sc_log(ctx, "Error: Modulus required!");
			LOG_FUNC_RETURN(ctx, SC_ERROR_INVALID_ARGUMENTS);
		}

		/* Cardholder private key template's data part */
		memset(pritemplate, 0, max_prtem_len);

		/* maximum 32 bit exponent length allowed on OpenPGP Card */
		assert(key_info->u.rsa.e_len <= SC_OPENPGP_MAX_EXP_BITS);

		/* We need to right justify the exponent with allowed exponent length,
		 * e.g. from '01 00 01' to '00 01 00 01' */
		if (key_info->u.rsa.e_len < SC_OPENPGP_MAX_EXP_BITS) {
			/* create new buffer */
			p = calloc(max_e_len_bytes, 1);
			if (!p)
				LOG_FUNC_RETURN(ctx, SC_ERROR_NOT_ENOUGH_MEMORY);

			memcpy(p + (max_e_len_bytes - e_len_bytes), key_info->u.rsa.e, e_len_bytes);
			/* set key_info->u.rsa.e to new buffer */
			free(key_info->u.rsa.e);
			key_info->u.rsa.e = p;
			components[0] = p;
			key_info->u.rsa.e_len = SC_OPENPGP_MAX_EXP_BITS; /* we store info in bits */
			componentlens[0] = max_e_len_bytes; /* ... but in bytes for header list */
		}
	}
	/* ECC */
	else if (key_info->algorithm == SC_OPENPGP_KEYALGO_ECDH
		|| key_info->algorithm == SC_OPENPGP_KEYALGO_ECDSA){
		components[0] = key_info->u.ec.privateD;
		componentlens[0] = key_info->u.ec.privateD_len;
		componenttags[0] = 0x92;
		componentnames[0] = "private key";
		comp_to_add = 1;

		/* import public key as well */
		if (key_info->u.ec.keyformat == SC_OPENPGP_KEYFORMAT_EC_STDPUB){
			components[1] = key_info->u.ec.ecpointQ;
			componentlens[1] = key_info->u.ec.ecpointQ_len;
			componenttags[1] = 0x99;
			componentnames[1] = "public key";
			comp_to_add = 2;
		}

		/* validate */
		if ((key_info->u.ec.ecpointQ == NULL || key_info->u.ec.ecpointQ_len == 0)){
			sc_log(ctx, "Error: ecpointQ required!");
			LOG_FUNC_RETURN(ctx, SC_ERROR_INVALID_ARGUMENTS);
		}

		/* Cardholder private key template's data part */
		memset(pritemplate, 0, max_prtem_len);
	}
	else
		LOG_FUNC_RETURN(card->ctx, SC_ERROR_NOT_SUPPORTED);

	/* start from beginning of pritemplate */
	p = pritemplate;

	for (i = 0; i < comp_to_add; i++) {
		sc_log(ctx, "Set Tag+Length for %s (%X).", componentnames[i], componenttags[i]);
		len = set_taglength_tlv(p, componenttags[i], componentlens[i]);
		tpl_len += len;

		/*
		 *       <-- kdata_len --><--  Copy here  -->
		 * kdata |===============|___________________
		 */
		memcpy(kdata + kdata_len, components[i], componentlens[i]);
		kdata_len += componentlens[i];

		/* Move p to next part and build */
		p += len;
	}

	/* TODO: Components for CRT format */

	/* TLV block for 7F48 */
	r = pgp_build_tlv(ctx, 0x7F48, pritemplate, tpl_len, &tlv_7f48, &tlvlen_7f48);
	LOG_TEST_RET(ctx, r, "Failed to build TLV for 7F48");
	tlv_7f48[0] |= 0x7F;
	r = pgp_build_tlv(ctx, 0x5f48, kdata, kdata_len, &tlv_5f48, &tlvlen_5f48);
	LOG_TEST_GOTO_ERR(ctx, r, "Failed to build TLV for 5F48");

	/* data part's length for Extended Header list */
	len = 2 + tlvlen_7f48 + tlvlen_5f48;
	/* set data part content */
	data = calloc(len, 1);
	if (data == NULL)
		LOG_TEST_GOTO_ERR(ctx, SC_ERROR_NOT_ENOUGH_MEMORY, "Not enough memory");

	switch (key_info->key_id) {
		case SC_OPENPGP_KEY_SIGN:
			ushort2bebytes(data, DO_SIGN);
			break;
		case SC_OPENPGP_KEY_ENCR:
			ushort2bebytes(data, DO_ENCR);
			break;
		case SC_OPENPGP_KEY_AUTH:
			ushort2bebytes(data, DO_AUTH);
			break;
		default:
			LOG_TEST_GOTO_ERR(ctx, SC_ERROR_INVALID_ARGUMENTS,
						"Invalid key ID; must be 1, 2, or 3");
	}
	memcpy(data + 2, tlv_7f48, tlvlen_7f48);
	memcpy(data + 2 + tlvlen_7f48, tlv_5f48, tlvlen_5f48);
	r = pgp_build_tlv(ctx, 0x4D, data, len, &tlvblock, &tlvlen);
	LOG_TEST_GOTO_ERR(ctx, r, "Cannot build TLV for Extended Header list");

	/* set output */
	if (result != NULL) {
		*result = tlvblock;
		*resultlen = tlvlen;
	} else {
		free(tlvblock);
	}

err:
	free(data);
	free(tlv_5f48);
	free(tlv_7f48);
	LOG_FUNC_RETURN(ctx, r);
}


/**
 * ABI (card ctl): store key
 **/
static int
pgp_store_key(sc_card_t *card, sc_cardctl_openpgp_keystore_info_t *key_info)
{
	sc_cardctl_openpgp_keygen_info_t pubkey;
	u8 *data = NULL;
	size_t len = 0;
	int r;

	LOG_FUNC_CALLED(card->ctx);

	/* protect incompatible cards against non-RSA */
	if (key_info->algorithm != SC_OPENPGP_KEYALGO_RSA
		&& card->type < SC_CARD_TYPE_OPENPGP_V3
		&& card->type != SC_CARD_TYPE_OPENPGP_GNUK)
		LOG_FUNC_RETURN(card->ctx, SC_ERROR_NOT_SUPPORTED);

	/* Validate */
	if (key_info->key_id < 1 || key_info->key_id > 3)
		LOG_TEST_RET(card->ctx, SC_ERROR_INVALID_ARGUMENTS,
				"Invalid key ID; must be 1, 2, or 3");

	/* set algorithm attributes */
	/* RSA */
	if (key_info->algorithm == SC_OPENPGP_KEYALGO_RSA){
		/* we just support standard key format */
		switch (key_info->u.rsa.keyformat) {
		case SC_OPENPGP_KEYFORMAT_RSA_STD:
		case SC_OPENPGP_KEYFORMAT_RSA_STDN:
			break;

		case SC_OPENPGP_KEYFORMAT_RSA_CRT:
		case SC_OPENPGP_KEYFORMAT_RSA_CRTN:
			LOG_FUNC_RETURN(card->ctx, SC_ERROR_NOT_SUPPORTED);

		default:
			LOG_FUNC_RETURN(card->ctx, SC_ERROR_INVALID_ARGUMENTS);
		}

		/* we only support exponent of maximum 32 bits */
		if (key_info->u.rsa.e_len > SC_OPENPGP_MAX_EXP_BITS) {
			sc_log(card->ctx,
				   "Exponent %"SC_FORMAT_LEN_SIZE_T"u-bit (>32) is not supported.",
				   key_info->u.rsa.e_len);
			LOG_FUNC_RETURN(card->ctx, SC_ERROR_NOT_SUPPORTED);
		}

		memset(&pubkey, 0, sizeof(pubkey));
		pubkey.key_id = key_info->key_id;
		pubkey.algorithm = key_info->algorithm;
		if (key_info->u.rsa.n && key_info->u.rsa.n_len
			&& key_info->u.rsa.e && key_info->u.rsa.e_len) {
			pubkey.u.rsa.modulus = key_info->u.rsa.n;
			pubkey.u.rsa.modulus_len = key_info->u.rsa.n_len;
			pubkey.u.rsa.exponent = key_info->u.rsa.e;
			pubkey.u.rsa.exponent_len = key_info->u.rsa.e_len;
		}
		else
			LOG_FUNC_RETURN(card->ctx,SC_ERROR_INVALID_ARGUMENTS);
	}
	/* ECC */
	else if (key_info->algorithm == SC_OPENPGP_KEYALGO_ECDH
		|| key_info->algorithm == SC_OPENPGP_KEYALGO_ECDSA){
		memset(&pubkey, 0, sizeof(pubkey));
		pubkey.key_id = key_info->key_id;
		pubkey.algorithm = key_info->algorithm;
		if (key_info->u.ec.ecpointQ && key_info->u.ec.ecpointQ_len){
			pubkey.u.ec.ecpoint = key_info->u.ec.ecpointQ;
			pubkey.u.ec.ecpoint_len = key_info->u.ec.ecpointQ_len;
			pubkey.u.ec.oid = key_info->u.ec.oid;
			pubkey.u.ec.oid_len = key_info->u.ec.oid_len;
		}
		else
			LOG_FUNC_RETURN(card->ctx,SC_ERROR_INVALID_ARGUMENTS);
	}
	else
		LOG_FUNC_RETURN(card->ctx, SC_ERROR_INVALID_ARGUMENTS);

	r = pgp_update_new_algo_attr(card, &pubkey);
	LOG_TEST_RET(card->ctx, r, "Failed to update new algorithm attributes");

	/* build Extended Header list */
	r = pgp_build_extended_header_list(card, key_info, &data, &len);
	LOG_TEST_GOTO_ERR(card->ctx, r, "Failed to build Extended Header list");

	/* write to DO */
	r = pgp_put_data(card, 0x4D, data, len);
	LOG_TEST_GOTO_ERR(card->ctx, r, "Failed to write to DO 004D");

	/* store creation time */
	r = pgp_store_creationtime(card, key_info->key_id, &key_info->creationtime);
	LOG_TEST_RET(card->ctx, r, "Cannot store creation time");

	/* calculate and store fingerprint */
	sc_log(card->ctx, "Calculate and store fingerprint");
	r = pgp_calculate_and_store_fingerprint(card, key_info->creationtime, &pubkey);
	LOG_TEST_RET(card->ctx, r, "Cannot store fingerprint");
	/* update pubkey blobs (B601,B801, A401) */
	sc_log(card->ctx, "Update blobs holding pubkey info.");
	r = pgp_update_pubkey_blob(card, &pubkey);

	sc_log(card->ctx, "Update card algorithms");
	pgp_update_card_algorithms(card, &pubkey);

err:
	free(data);
	LOG_FUNC_RETURN(card->ctx, r);
}

#endif /* ENABLE_OPENSSL */


/**
 * ABI (card ctl): erase card
 **/
static int
pgp_erase_card(sc_card_t *card)
{
	/* Special series of commands to erase OpenPGP card,
	 * according to https://www.crypto-stick.com/en/faq
	 * (How to reset a Crypto Stick? question).
	 * Gnuk is known not to support this feature. */
	const char *apdu_hex[] = {
		/* block PIN1 */
		"00:20:00:81:08:40:40:40:40:40:40:40:40",
		"00:20:00:81:08:40:40:40:40:40:40:40:40",
		"00:20:00:81:08:40:40:40:40:40:40:40:40",
		"00:20:00:81:08:40:40:40:40:40:40:40:40",
		/* block PIN3 */
		"00:20:00:83:08:40:40:40:40:40:40:40:40",
		"00:20:00:83:08:40:40:40:40:40:40:40:40",
		"00:20:00:83:08:40:40:40:40:40:40:40:40",
		"00:20:00:83:08:40:40:40:40:40:40:40:40",
		/* TERMINATE */
		"00:e6:00:00",
		NULL
	};
	sc_apdu_t apdu;
	int i;
	int r = SC_SUCCESS;
	struct pgp_priv_data *priv = DRVDATA(card);

	LOG_FUNC_CALLED(card->ctx);

	if ((priv->ext_caps & EXT_CAP_LCS) == 0) {
		LOG_TEST_RET(card->ctx, SC_ERROR_NO_CARD_SUPPORT,
				"Card does not offer life cycle management");
	}

	switch (priv->state) {
		case CARD_STATE_ACTIVATED:
			/* iterate over the commands above */
			for (i = 0; apdu_hex[i] != NULL; i++) {
				u8 apdu_bin[25];	/* large enough to convert apdu_hex */
				size_t apdu_bin_len = sizeof(apdu_bin);
				u8 rbuf[SC_MAX_APDU_BUFFER_SIZE];

				/* convert hex array to bin array */
				r = sc_hex_to_bin(apdu_hex[i], apdu_bin, &apdu_bin_len);
				LOG_TEST_RET(card->ctx, r, "Failed to convert APDU bytes");

				/* build APDU from binary array */
				r = sc_bytes2apdu(card->ctx, apdu_bin, apdu_bin_len, &apdu);
				if (r)
					LOG_TEST_RET(card->ctx, SC_ERROR_INTERNAL,
							"Failed to build APDU");

				apdu.resp = rbuf;
				apdu.resplen = sizeof(rbuf);

				/* send APDU to card */
				sc_log(card->ctx, "Sending APDU%d %s", i, apdu_hex[i]);
				r = sc_transmit_apdu(card, &apdu);
				LOG_TEST_RET(card->ctx, r, "Transmitting APDU failed");
			}
			/* fall through */
		case CARD_STATE_INITIALIZATION:
			sc_format_apdu(card, &apdu, SC_APDU_CASE_1, 0x44, 0, 0);
			r = sc_transmit_apdu(card, &apdu);
			LOG_TEST_RET(card->ctx, r, "Transmitting APDU failed");
			break;
		default:
			LOG_TEST_RET(card->ctx, SC_ERROR_NO_CARD_SUPPORT,
					"Card does not offer life cycle management");
	}

	LOG_FUNC_RETURN(card->ctx, r);
}


/**
 * ABI: ISO 7816-9 CARD CTL - perform special card-specific operations.
 */
static int
pgp_card_ctl(sc_card_t *card, unsigned long cmd, void *ptr)
{
	int r;

	LOG_FUNC_CALLED(card->ctx);

	switch(cmd) {
	case SC_CARDCTL_GET_SERIALNR:
		memmove((sc_serial_number_t *) ptr, &card->serialnr, sizeof(card->serialnr));
		LOG_FUNC_RETURN(card->ctx, SC_SUCCESS);
		break;

#ifdef ENABLE_OPENSSL
	case SC_CARDCTL_OPENPGP_GENERATE_KEY:
		r = pgp_gen_key(card, (sc_cardctl_openpgp_keygen_info_t *) ptr);
		LOG_FUNC_RETURN(card->ctx, r);
		break;

	case SC_CARDCTL_OPENPGP_STORE_KEY:
		r = pgp_store_key(card, (sc_cardctl_openpgp_keystore_info_t *) ptr);
		LOG_FUNC_RETURN(card->ctx, r);
		break;
#endif /* ENABLE_OPENSSL */
	case SC_CARDCTL_ERASE_CARD:
		r = pgp_erase_card(card);
		LOG_FUNC_RETURN(card->ctx, r);
		break;
	}

	LOG_FUNC_RETURN(card->ctx, SC_ERROR_NOT_SUPPORTED);
}


/**
 * Internal: delete key (GnuK only).
 */
static int
gnuk_delete_key(sc_card_t *card, u8 key_id)
{
	sc_context_t *ctx = card->ctx;
	int r = SC_SUCCESS;
	u8 data[4] = { 0x4D, 0x02, 0x00, 0x00 };

	LOG_FUNC_CALLED(ctx);

	if (key_id < 1 || key_id > 3)
		LOG_TEST_RET(ctx, SC_ERROR_INVALID_ARGUMENTS,
				"Invalid key ID; must be 1, 2, or 3");

	/* delete fingerprint */
	sc_log(ctx, "Delete fingerprints");
	r = pgp_put_data(card, 0xC6 + key_id, NULL, 0);
	LOG_TEST_RET(ctx, r, "Failed to delete fingerprints");
	/* delete creation time */
	sc_log(ctx, "Delete creation time");
	r = pgp_put_data(card, 0xCD + key_id, NULL, 0);
	LOG_TEST_RET(ctx, r, "Failed to delete creation time");

	/* rewrite Extended Header List */
	sc_log(ctx, "Rewrite Extended Header List");

	if (key_id == SC_OPENPGP_KEY_SIGN)
		ushort2bebytes(data+2, DO_SIGN);
	else if (key_id == SC_OPENPGP_KEY_ENCR)
		ushort2bebytes(data+2, DO_ENCR);
	else if (key_id == SC_OPENPGP_KEY_AUTH)
		ushort2bebytes(data+2, DO_AUTH);

	r = pgp_put_data(card, 0x4D, data, sizeof(data));

	LOG_FUNC_RETURN(ctx, r);
}


/**
 * ABI: ISO 7816-9 DELETE FILE - delete EF or DF given.
 */
static int
pgp_delete_file(sc_card_t *card, const sc_path_t *path)
{
	struct pgp_priv_data *priv = DRVDATA(card);
	pgp_blob_t *blob;
	sc_file_t *file;
	int r;

	LOG_FUNC_CALLED(card->ctx);

	/* sc_pkcs15init_delete_by_path() sets the path type to SC_PATH_TYPE_FILE_ID */
	r = pgp_select_file(card, path, &file);
	LOG_TEST_RET(card->ctx, r, "Cannot select file");

	/* save "current" blob */
	blob = priv->current;

	/* don't try to delete MF */
	if (blob == priv->mf)
		LOG_FUNC_RETURN(card->ctx, SC_ERROR_NOT_SUPPORTED);

	if (card->type != SC_CARD_TYPE_OPENPGP_GNUK &&
		(file->id == DO_SIGN_SYM || file->id == DO_ENCR_SYM || file->id == DO_AUTH_SYM)) {
		/* These tags are just symbolic. We don't really delete them. */
		r = SC_SUCCESS;
	}
	else if (card->type == SC_CARD_TYPE_OPENPGP_GNUK && file->id == DO_SIGN_SYM) {
		r = gnuk_delete_key(card, 1);
	}
	else if (card->type == SC_CARD_TYPE_OPENPGP_GNUK && file->id == DO_ENCR_SYM) {
		r = gnuk_delete_key(card, 2);
	}
	else if (card->type == SC_CARD_TYPE_OPENPGP_GNUK && file->id == DO_AUTH_SYM) {
		r = gnuk_delete_key(card, 3);
	}
	else {
		/* call pgp_put_data() with zero-sized NULL-buffer to zap the DO contents */
		r = pgp_put_data(card, file->id, NULL, 0);
	}

	/* set "current" blob to parent */
	priv->current = blob->parent;

	LOG_FUNC_RETURN(card->ctx, r);
}


/**
 * ABI: ISO 7816-4 UPDATE BINARY - update data in current EF.
 */
static int
pgp_update_binary(sc_card_t *card, unsigned int idx,
		  const u8 *buf, size_t count, unsigned long flags)
{
	struct pgp_priv_data *priv = DRVDATA(card);
	pgp_blob_t *blob = priv->current;
	int r = SC_SUCCESS;

	LOG_FUNC_CALLED(card->ctx);

	/* We will use PUT DATA to write to DO.
	 * As PUT DATA does not support idx, we don't either */
	if (idx > 0)
		LOG_FUNC_RETURN(card->ctx, SC_ERROR_INCORRECT_PARAMETERS);

	/* When a dummy file, e.g "11001101", is selected, the current blob
	 * is set to NULL. We don't really put data to dummy file. */
	if (blob != NULL) {
		r = pgp_put_data(card, blob->id, buf, count);
	}

	LOG_FUNC_RETURN(card->ctx, r);
}


/**
 * ABI: card reader lock obtained - re-select card applet if necessary.
 */
static int pgp_card_reader_lock_obtained(sc_card_t *card, int was_reset)
{
	struct pgp_priv_data *priv = DRVDATA(card); /* may be null during initialization */
	int r = SC_SUCCESS;

	SC_FUNC_CALLED(card->ctx, SC_LOG_DEBUG_VERBOSE);

	if (card->flags & SC_CARD_FLAG_KEEP_ALIVE
			&& was_reset <= 0
			&& priv != NULL && priv->mf && priv->mf->file) {
		/* check whether applet is still selected */
		unsigned char aid[16];

		r = sc_get_data(card, 0x004F, aid, sizeof aid);
		if ((size_t) r != priv->mf->file->namelen
				|| 0 != memcmp(aid, priv->mf->file->name, r)) {
			/* reselect is required */
			was_reset = 1;
		}
		r = SC_SUCCESS;
	}

	if (was_reset > 0) {
		sc_file_t	*file = NULL;
		sc_path_t	path;
		/* select application "OpenPGP" */
		sc_format_path("D276:0001:2401", &path);
		path.type = SC_PATH_TYPE_DF_NAME;
		r = iso_ops->select_file(card, &path, &file);
		sc_file_free(file);
	}

	LOG_FUNC_RETURN(card->ctx, r);
}


/**
 * API: integrate OpenPGP driver into OpenSC's driver list.
 */
struct sc_card_driver *
sc_get_openpgp_driver(void)
{
	struct sc_card_driver *iso_drv = sc_get_iso7816_driver();

	iso_ops = iso_drv->ops;

	pgp_ops = *iso_ops;
	pgp_ops.match_card	= pgp_match_card;
	pgp_ops.init		= pgp_init;
	pgp_ops.finish		= pgp_finish;
	pgp_ops.select_file	= pgp_select_file;
	pgp_ops.list_files	= pgp_list_files;
	pgp_ops.get_challenge	= pgp_get_challenge;
	pgp_ops.read_binary	= pgp_read_binary;
	pgp_ops.write_binary	= pgp_write_binary;
	pgp_ops.pin_cmd		= pgp_pin_cmd;
	pgp_ops.logout		= pgp_logout;
	pgp_ops.get_data	= pgp_get_data;
	pgp_ops.put_data	= pgp_put_data;
	pgp_ops.set_security_env= pgp_set_security_env;
	pgp_ops.compute_signature= pgp_compute_signature;
	pgp_ops.decipher	= pgp_decipher;
	pgp_ops.card_ctl	= pgp_card_ctl;
	pgp_ops.delete_file	= pgp_delete_file;
	pgp_ops.update_binary	= pgp_update_binary;
	pgp_ops.card_reader_lock_obtained = pgp_card_reader_lock_obtained;

	return &pgp_drv;
}<|MERGE_RESOLUTION|>--- conflicted
+++ resolved
@@ -617,13 +617,8 @@
 
 			sc_init_oid(&oid);
 			/* Create copy of oid from blob */
-<<<<<<< HEAD
-			for (j=0; j < key_info->u.ec.oid_len; j++) {
-				oid.value[j] = blob->data[j+1]; /* ignore first byte (algo ID) */
-=======
 			for (j=0; j < (blob->len-1) && j < SC_MAX_OBJECT_ID_OCTETS; j++) {
 				oid.value[j] = blob->data[j+1]; /* ignore first byte of blob (algo ID) */
->>>>>>> dc29b0fe
 			}
 
 			/* compare with list of supported ec_curves */
