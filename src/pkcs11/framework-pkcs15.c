--- conflicted
+++ resolved
@@ -2231,10 +2231,7 @@
 	CK_KEY_TYPE key_type;
 	CK_BBOOL _token = FALSE;
 	CK_RV rv;
-<<<<<<< HEAD
 	int rc;
-=======
->>>>>>> 26025b2f
 	char label[SC_PKCS15_MAX_LABEL_SIZE];
 	CK_BBOOL temp_object = FALSE;
 
@@ -2672,13 +2669,9 @@
 	struct sc_profile *profile = NULL;
 	CK_OBJECT_CLASS	_class;
 	CK_BBOOL _token = FALSE;
-<<<<<<< HEAD
-	int rv, rc;
-	CK_BBOOL p15init_create_object;
-=======
 	CK_RV rv;
 	int rc;
->>>>>>> 26025b2f
+	CK_BBOOL p15init_create_object;
 
 	fw_data = (struct pkcs15_fw_data *) p11card->fws_data[slot->fw_data_idx];
 	if (!fw_data)
@@ -5386,12 +5379,8 @@
 	unsigned long ec_ext_flags;
 	sc_pkcs11_mechanism_type_t *mt;
 	unsigned int num;
-<<<<<<< HEAD
-	int rc, rsa_flags = 0, ec_flags = 0, gostr_flags = 0, aes_flags = 0;
-=======
-	int rsa_flags = 0, ec_flags = 0, gostr_flags = 0;
+	int rsa_flags = 0, ec_flags = 0, gostr_flags = 0, aes_flags = 0;
 	CK_RV rc;
->>>>>>> 26025b2f
 
 	/* Register generic mechanisms */
 	sc_pkcs11_register_generic_mechanisms(p11card);
